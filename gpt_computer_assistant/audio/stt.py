--- conflicted
+++ resolved
@@ -2,11 +2,7 @@
     from ..llm import get_client
 except ImportError:
     from llm import get_client
-<<<<<<< HEAD
-    
-=======
 
->>>>>>> 77a71181
 import os
 from pydub import AudioSegment
 
