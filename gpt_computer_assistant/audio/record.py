--- conflicted
+++ resolved
@@ -1,11 +1,3 @@
-<<<<<<< HEAD
-try: 
-    from ..gui.signal import *
-    from ..utils.db import mic_record_location, system_sound_location
-except ImportError:
-    from gui.signal import *
-    from utils.db import mic_record_location, system_sound_location
-=======
 try:
     from ..gui.signal import *
     from ..utils.db import mic_record_location, system_sound_location, load_user_id
@@ -13,8 +5,6 @@
 except ImportError:
     from gui.signal import *
     from utils.db import mic_record_location, system_sound_location, load_user_id
-    from utils.telemetry import my_tracer, os_name
->>>>>>> 77a71181
 import numpy as np
 import sounddevice as sd
 import soundfile as sf
@@ -26,12 +16,6 @@
 
 import threading
 
-
-<<<<<<< HEAD
-
-
-=======
->>>>>>> 77a71181
 samplerate = 48000  # Updated samplerate for better quality
 channels = 1
 recording = False
