--- conflicted
+++ resolved
@@ -1,16 +1,12 @@
 from openai import OpenAI
 from langchain_openai import ChatOpenAI
 from langchain_community.chat_models import ChatOllama
-<<<<<<< HEAD
 try:
     from .utils.db import load_api_key, load_model_settings
 except ImportError:
     from utils.db import load_api_key
+from langchain_groq import ChatGroq
 
-
-=======
-from langchain_groq import ChatGroq
->>>>>>> 77a71181
 
 try:
     from .utils.db import load_api_key, load_openai_url, load_model_settings, load_groq_api_key
