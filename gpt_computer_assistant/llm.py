from openai import OpenAI
from langchain_openai import ChatOpenAI
<<<<<<< HEAD

try:
    from .utils.db import load_api_key
except ImportError:
    from utils.db import load_api_key
=======
from langchain_community.chat_models import ChatOllama
from .utils.db import load_api_key, load_model_settings
>>>>>>> 08c20967





def get_model():
    the_model = load_model_settings()
    if the_model == "gpt-4o":
        the_api_key = load_api_key()
        return ChatOpenAI(model="gpt-4o", api_key=the_api_key)
    elif the_model == "llava":
        return ChatOllama(model="llava")
    elif the_model == "bakllava":
        return ChatOllama(model="bakllava")




def get_client():
    the_api_key = load_api_key()
    return OpenAI(api_key=the_api_key)<|MERGE_RESOLUTION|>--- conflicted
+++ resolved
@@ -1,15 +1,10 @@
 from openai import OpenAI
 from langchain_openai import ChatOpenAI
-<<<<<<< HEAD
-
+from langchain_community.chat_models import ChatOllama
 try:
-    from .utils.db import load_api_key
+    from .utils.db import load_api_key, load_model_settings
 except ImportError:
     from utils.db import load_api_key
-=======
-from langchain_community.chat_models import ChatOllama
-from .utils.db import load_api_key, load_model_settings
->>>>>>> 08c20967
 
 
 
