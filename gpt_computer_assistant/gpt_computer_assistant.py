try:
    from .agent.chat_history import *
    from .agent.assistant import *
    from .llm import *
    from .agent.agent import *
    from .agent.background import *
    from .utils.db import *
    from .gui.signal import *
    from .gui.button import *
    from .utils.db import load_api_key
except ImportError:
    # This is for running the script directly
    # in order to test the GUI without rebuilding the package
    from agent.chat_history import *
    from agent.assistant import *
    from llm import *
    from agent.agent import *
    from agent.background import *
    from utils.db import *
    from gui.signal import *
    from gui.button import *


import hashlib
import sys
import threading
import base64
import time
import random
import numpy as np
import sounddevice as sd
import soundfile as sf
<<<<<<< HEAD
=======
from .utils.db import load_api_key, load_model_settings, screenshot_icon_path, microphone_icon_path, audio_icon_path
>>>>>>> 08c20967

from pygame import mixer
import math
from PyQt5.QtWidgets import QApplication, QMainWindow, QVBoxLayout, QWidget
from PyQt5.QtGui import QMouseEvent, QPainter, QPen, QBrush, QIcon, QPixmap
from PyQt5.QtCore import Qt, QTimer, QRect, pyqtSignal, QObject
from PyQt5.QtGui import QKeySequence
from PyQt5.QtWidgets import QShortcut
import os
import scipy.io.wavfile as wavfile

from PyQt5.QtWidgets import QApplication, QMainWindow, QVBoxLayout, QWidget, QPushButton, QLabel, QHBoxLayout
from PyQt5.QtCore import Qt, QPoint

from PyQt5.QtWidgets import QDialog, QVBoxLayout, QLabel, QLineEdit, QPushButton
from PyQt5 import QtWidgets, QtGui
from PyQt5.QtGui import QIcon


from .gui.settings import settings_popup
from .gui.llmsettings import llmsettings_popup


print("Imported all libraries")



from PyQt5 import QtCore





try:
    import ctypes
    myappid = 'onuratakan.gpt_computer_assistant.gui.1'
    ctypes.windll.shell32.SetCurrentProcessExplicitAppUserModelID(myappid)
except:
    pass

the_input_box = None


the_main_window = None


class MainWindow(QMainWindow):
    def __init__(self):
        super().__init__()
        self.setWindowFlags(Qt.WindowStaysOnTopHint)
        
        self.state = 'idle'
        self.pulse_timer = None
        
        self.button_handler = ButtonHandler(self)
        self.initUI()
        self.old_position = self.pos()

        if load_model_settings() == "gpt-4o":
            self.should_paint = True  # Flag to control painting
        else:
            self.should_paint = False


        global the_main_window
        the_main_window = self

    def initUI(self):
        self.setWindowTitle('GPT')
        self.setGeometry(100, 100, 200, 200)
        

        app_icon = QtGui.QIcon()
        app_icon.addFile(icon_16_path, QtCore.QSize(16,16))
        app_icon.addFile(icon_24_path, QtCore.QSize(24,24))
        app_icon.addFile(icon_32_path, QtCore.QSize(32,32))
        app_icon.addFile(icon_48_path, QtCore.QSize(48,48))
        app_icon.addFile(icon_256_path, QtCore.QSize(256,256))
        self.setWindowIcon(app_icon)

        central_widget = QWidget(self)
        self.setCentralWidget(central_widget)
        layout = QVBoxLayout(central_widget)

        # Custom title bar
        self.title_bar = QWidget(self)
        self.title_bar.setFixedHeight(20)  # Set a fixed height for the title bar
        self.title_bar_layout = QHBoxLayout(self.title_bar)
        self.title_bar_layout.setContentsMargins(0, 0, 0, 0)
        self.title_bar_layout.setSpacing(0)




        layout.addWidget(self.title_bar)

        # Add other UI elements below the title bar
        self.other_widget = QWidget(self)
        layout.addWidget(self.other_widget)

        self.layout = layout

        self.setLayout(layout)

        # Add keyboard shortcuts
        self.shortcut_screenshot = QShortcut(QKeySequence("Ctrl+1"), self)
        self.shortcut_screenshot.activated.connect(lambda: self.button_handler.just_screenshot())        
        self.shortcut_screenshot = QShortcut(QKeySequence("Ctrl+2"), self)
        self.shortcut_screenshot.activated.connect(lambda: self.button_handler.toggle_recording(take_system_audio=True))

        self.shortcut_no_screenshot = QShortcut(QKeySequence("Ctrl+e"), self)
        self.shortcut_no_screenshot.activated.connect(lambda: self.button_handler.toggle_recording(take_system_audio=True))

        self.shortcut_no_screenshot = QShortcut(QKeySequence("Ctrl+3"), self)
        self.shortcut_no_screenshot.activated.connect(lambda: self.button_handler.toggle_recording(no_screenshot=True))



        # I want to create an input box to bottom left and a send button to bottom right

        input_box = QLineEdit(self)

        if load_api_key() == "CHANGE_ME":
            input_box.setPlaceholderText("Save your API Key, go to settings")
        else:
            input_box.setPlaceholderText("Type here")
        input_box.setGeometry(30, self.height() - 60, 200, 30)
        global the_input_box
        the_input_box = input_box


        def input_box_send():
            if input_box.text() != "":
                self.button_handler.input_text(input_box.text())
                input_box.setText("")
                

        def input_box_send_screenshot():
            if input_box.text() != "":
                self.button_handler.input_text_screenshot(input_box.text())
                input_box.setText("")
                


        self.layout.addWidget(input_box)

        # Create a horizontal layout
        button_layout = QHBoxLayout()

        # Create the send button
        send_button = QPushButton("Send", self)
        send_button.clicked.connect(input_box_send)

        # Create the screenshot button
        screenshot_button = QPushButton("+Screenshot", self)
        screenshot_button.clicked.connect(input_box_send_screenshot)

        # Add the buttons to the horizontal layout
        button_layout.addWidget(send_button)
        button_layout.addWidget(screenshot_button)





        self.shortcut_enter = QShortcut(QKeySequence("Ctrl+Return"), self)
        self.shortcut_enter.activated.connect(input_box_send_screenshot)
        self.shortcut_enter = QShortcut(QKeySequence("Return"), self)
        self.shortcut_enter.activated.connect(input_box_send)




        self.layout.addLayout(button_layout)


        button_layout_ = QHBoxLayout()

        settingsButton = QPushButton('Chat Settings', self)
        settingsButton.clicked.connect(settings_popup)
        
        llmsettingsButton = QPushButton('LLM Settings', self)
        llmsettingsButton.clicked.connect(llmsettings_popup)        

        button_layout_.addWidget(settingsButton)
        button_layout_.addWidget(llmsettingsButton)
        self.layout.addLayout(button_layout_)



        self.show()

    def mousePressEvent(self, event: QMouseEvent):
        if event.button() == Qt.LeftButton:
            self.old_position = event.globalPos()

    def mouseMoveEvent(self, event: QMouseEvent):
        delta = QPoint(event.globalPos() - self.old_position)
        if event.buttons() == Qt.LeftButton and self.title_bar.underMouse():
            self.move(self.x() + delta.x(), self.y() + delta.y())
            self.old_position = event.globalPos()

    def paintEvent(self, event):
        if not self.should_paint:
            return  # Skip the drawing if should_paint is False

        painter = QPainter(self)
        painter.setRenderHint(QPainter.Antialiasing)
        painter.setPen(QPen(Qt.black, 8, Qt.SolidLine))
        painter.setBrush(QBrush(Qt.black, Qt.SolidPattern))

        center_x = 100
        center_y = 50

        if self.state == 'talking':
            # Draw a pulsating circle with smooth easing animation
            radius_variation = 5 * (1 + math.sin(self.pulse_frame * math.pi / 100))
            radius = 70 + radius_variation
            painter.drawEllipse(int(center_x - radius / 2), int(center_y - radius / 2), int(radius), int(radius))
        elif self.state == 'thinking':
            the_input_box.setText("Thinking...")
            # more slow pulsating circle with smooth easing animation
            radius_variation = 5 * (1 + math.sin(self.pulse_frame * math.pi / 100))
            radius = 70 + radius_variation
            painter.drawEllipse(int(center_x - radius / 2), int(center_y - radius / 2), int(radius), int(radius))

        else:
            radius = 70
            painter.drawEllipse(int(center_x - radius / 2), int(center_y - radius / 2), int(radius), int(radius))
        
        self.circle_rect = QRect(int(center_x - radius / 2), int(center_y - radius / 2), int(radius), int(radius))

        


        small_center_x = self.width() - 30
        small_center_y = self.height() - 150
        small_radius = 30
        painter.drawEllipse(int(small_center_x - small_radius / 2), int(small_center_y - small_radius / 2), int(small_radius), int(small_radius))
        
        self.small_circle_rect = QRect(int(small_center_x - small_radius / 2), int(small_center_y - small_radius / 2), int(small_radius), int(small_radius))

        # Draw the icon inside the circle
        icon_size = small_radius * 2 // 3  # Adjust the icon size relative to the circle
        icon_rect = QRect(small_center_x - icon_size // 2, small_center_y - icon_size // 2, icon_size, icon_size)
        self.small_circle_recticon = QIcon(microphone_icon_path)
        self.small_circle_recticon.paint(painter, icon_rect)


        
        small_center_x = 30 
        small_center_y = self.height() - 125
        small_radius = 30
        painter.drawEllipse(int(small_center_x - small_radius / 2), int(small_center_y - small_radius / 2), int(small_radius), int(small_radius))

        self.small_circle_left = QRect(int(small_center_x - small_radius / 2), int(small_center_y - small_radius / 2), int(small_radius), int(small_radius))

        # Draw the icon inside the circle
        icon_size = small_radius * 2 // 3  # Adjust the icon size relative to the circle
        icon_rect = QRect(small_center_x - icon_size // 2, small_center_y - icon_size // 2, icon_size, icon_size)
        self.small_circle_lefticon = QIcon(audio_icon_path)
        self.small_circle_lefticon.paint(painter, icon_rect)


        
        small_center_x = 30
        small_center_y = 25
        small_radius = 30
        painter.drawEllipse(int(small_center_x - small_radius / 2), int(small_center_y - small_radius / 2), int(small_radius), int(small_radius))

        self.small_circle_left_top = QRect(int(small_center_x - small_radius / 2), int(small_center_y - small_radius / 2), int(small_radius), int(small_radius))

        # Draw the icon inside the circle
        icon_size = small_radius * 2 // 3  # Adjust the icon size relative to the circle
        icon_rect = QRect(small_center_x - icon_size // 2, small_center_y - icon_size // 2, icon_size, icon_size)
        self.small_circle_left_topticon = QIcon(screenshot_icon_path)
        self.small_circle_left_topticon.paint(painter, icon_rect)



    def remove_painting(self):
        self.should_paint = False  # Set the flag to False
        self.update()  # Request a repaint, which will now skip drawing

    def activate_painting(self):
        self.should_paint = True
        self.update()


    def update_state(self, new_state):
        self.state = new_state
        print(f"State updated: {new_state}")
        if new_state == 'talking':
            self.pulse_frame = 0
            if self.pulse_timer:
                self.pulse_timer.stop()
                self.pulse_timer = None
            self.pulse_timer = QTimer(self)
            self.pulse_timer.timeout.connect(self.pulse_circle)
            self.pulse_timer.start(5)
        elif new_state == 'thinking':
            self.pulse_frame = 0
            if self.pulse_timer:
                self.pulse_timer.stop()
                self.pulse_timer = None
            self.pulse_timer = QTimer(self)
            self.pulse_timer.timeout.connect(self.pulse_circle)
            self.pulse_timer.start(20)
        elif self.pulse_timer:
            self.pulse_timer.stop()
            self.pulse_timer = None
        self.update()  # Trigger a repaint

    def pulse_circle(self):
        self.pulse_frame += 1
        if self.pulse_frame >= 100:
            self.pulse_frame = 0
        self.update()

    def mousePressEvent(self, event: QMouseEvent):
        if self.state == 'idle' or self.state == 'talking':
            if self.circle_rect.contains(event.pos()):
                self.button_handler.toggle_recording(dont_save_image=True)
            elif self.small_circle_rect.contains(event.pos()):
                self.button_handler.toggle_recording(no_screenshot=True)
            elif self.small_circle_left.contains(event.pos()):
                self.button_handler.toggle_recording(take_system_audio=True)
            elif self.small_circle_left_top.contains(event.pos()):
                self.button_handler.just_screenshot()



            













<|MERGE_RESOLUTION|>--- conflicted
+++ resolved
@@ -30,10 +30,7 @@
 import numpy as np
 import sounddevice as sd
 import soundfile as sf
-<<<<<<< HEAD
-=======
 from .utils.db import load_api_key, load_model_settings, screenshot_icon_path, microphone_icon_path, audio_icon_path
->>>>>>> 08c20967
 
 from pygame import mixer
 import math
