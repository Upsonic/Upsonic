try:
    from .agent.chat_history import *
    from .agent.assistant import *
    from .llm import *
    from .agent.agent import *
    from .agent.background import *
<<<<<<< HEAD
    from .gui.signal import *
    from .gui.button import *
    from .gui.settings import settings_popup
    from .gui.llmsettings import llmsettings_popup
    from .utils.db import load_api_key, load_model_settings, screenshot_icon_path, microphone_icon_path, audio_icon_path
=======
    from .utils.db import *
    from .gui.signal import *
    from .gui.button import *
    from .utils.db import *
    from .utils.telemetry import my_tracer, os_name
>>>>>>> 77a71181
except ImportError:
    # This is for running the script directly
    # in order to test the GUI without rebuilding the package
    from agent.chat_history import *
    from agent.assistant import *
    from llm import *
    from agent.agent import *
    from agent.background import *
<<<<<<< HEAD
    from utils.db import load_api_key, load_model_settings, screenshot_icon_path, microphone_icon_path, audio_icon_path
    from gui.signal import *
    from gui.button import *
    from gui.settings import settings_popup
    from gui.llmsettings import llmsettings_popup
=======
    from utils.db import *
    from utils.telemetry import my_tracer, os_name
    from gui.signal import *
    from gui.button import *
>>>>>>> 77a71181


import hashlib
import sys
import threading
import base64
import time
import random
import numpy as np
import sounddevice as sd
import soundfile as sf
<<<<<<< HEAD
=======
from .utils.db import (
    load_api_key,
    load_model_settings,
    screenshot_icon_path,
    microphone_icon_path,
    audio_icon_path,
)
>>>>>>> 77a71181

from pygame import mixer
import math
from PyQt5.QtWidgets import QApplication, QMainWindow, QVBoxLayout, QWidget
from PyQt5.QtGui import QMouseEvent, QPainter, QPen, QBrush, QIcon, QPixmap
from PyQt5.QtCore import Qt, QTimer, QRect, pyqtSignal, QObject
from PyQt5.QtGui import QKeySequence
from PyQt5.QtWidgets import QShortcut
import os
import scipy.io.wavfile as wavfile

from PyQt5.QtWidgets import (
    QApplication,
    QMainWindow,
    QVBoxLayout,
    QWidget,
    QPushButton,
    QLabel,
    QHBoxLayout,
)
from PyQt5.QtCore import Qt, QPoint

from PyQt5.QtWidgets import QDialog, QVBoxLayout, QLabel, QLineEdit, QPushButton
from PyQt5 import QtWidgets, QtGui
from PyQt5.QtGui import QIcon

print("Imported all libraries")


from PyQt5 import QtCore


try:
    import ctypes

    myappid = "onuratakan.gpt_computer_assistant.gui.1"
    ctypes.windll.shell32.SetCurrentProcessExplicitAppUserModelID(myappid)
except:
    pass

the_input_box = None


the_main_window = None


user_id = load_user_id()
os_name_ = os_name()


class MainWindow(QMainWindow):
    def __init__(self):
        super().__init__()
        self.setWindowFlags(Qt.WindowStaysOnTopHint)

        self.state = "idle"
        self.pulse_timer = None
<<<<<<< HEAD
        self.should_paint = False # handle not selected paint ability model for paintEvent handler
        
=======

>>>>>>> 77a71181
        self.button_handler = ButtonHandler(self)
        self.initUI()
        self.old_position = self.pos()

        if load_model_settings() == "gpt-4o":
            self.should_paint = True  # Flag to control painting
        else:
            self.should_paint = False

        global the_main_window
        the_main_window = self

    def initUI(self):
        self.setWindowTitle("GPT")
        self.setGeometry(100, 100, 200, 200)
        self.setFixedSize(self.width(), self.height() + 20)

        app_icon = QtGui.QIcon()
        app_icon.addFile(icon_16_path, QtCore.QSize(16, 16))
        app_icon.addFile(icon_24_path, QtCore.QSize(24, 24))
        app_icon.addFile(icon_32_path, QtCore.QSize(32, 32))
        app_icon.addFile(icon_48_path, QtCore.QSize(48, 48))
        app_icon.addFile(icon_256_path, QtCore.QSize(256, 256))
        self.setWindowIcon(app_icon)

        central_widget = QWidget(self)
        self.setCentralWidget(central_widget)
        layout = QVBoxLayout(central_widget)

        # Custom title bar
        self.title_bar = QWidget(self)
        self.title_bar.setFixedHeight(20)  # Set a fixed height for the title bar
        self.title_bar_layout = QHBoxLayout(self.title_bar)
        self.title_bar_layout.setContentsMargins(0, 0, 0, 0)
        self.title_bar_layout.setSpacing(0)

        layout.addWidget(self.title_bar)

        # Add other UI elements below the title bar
        self.other_widget = QWidget(self)
        layout.addWidget(self.other_widget)

        self.layout = layout

        self.setLayout(layout)

        # Add keyboard shortcuts
        self.shortcut_screenshot = QShortcut(QKeySequence("Ctrl+1"), self)
        self.shortcut_screenshot.activated.connect(
            lambda: self.button_handler.just_screenshot()
        )
        self.shortcut_screenshot = QShortcut(QKeySequence("Ctrl+2"), self)
        self.shortcut_screenshot.activated.connect(
            lambda: self.button_handler.toggle_recording(take_system_audio=True)
        )

        self.shortcut_no_screenshot = QShortcut(QKeySequence("Ctrl+e"), self)
        self.shortcut_no_screenshot.activated.connect(
            lambda: self.button_handler.toggle_recording(take_system_audio=True)
        )

        self.shortcut_no_screenshot = QShortcut(QKeySequence("Ctrl+3"), self)
        self.shortcut_no_screenshot.activated.connect(
            lambda: self.button_handler.toggle_recording(no_screenshot=True)
        )

        # I want to create an input box to bottom left and a send button to bottom right

        input_box = QLineEdit(self)

        if load_api_key() == "CHANGE_ME":
            input_box.setPlaceholderText("Save your API Key, go to settings")
        else:
            input_box.setPlaceholderText("Type here")
        input_box.setGeometry(30, self.height() - 60, 200, 30)
        global the_input_box
        the_input_box = input_box

        def input_box_send():
            if input_box.text() != "":
                self.button_handler.input_text(input_box.text())

        def input_box_send_screenshot():
            if input_box.text() != "":
                self.button_handler.input_text_screenshot(input_box.text())

        self.layout.addWidget(input_box)

        # Create a horizontal layout
        button_layout = QHBoxLayout()

        # Create the send button
        send_button = QPushButton("Send", self)
        send_button.clicked.connect(input_box_send)

        # Create the screenshot button
        self.screenshot_button = QPushButton("+Screenshot", self)
        self.screenshot_button.clicked.connect(input_box_send_screenshot)

        # Add the buttons to the horizontal layout
        button_layout.addWidget(send_button)
        button_layout.addWidget(self.screenshot_button)

        self.shortcut_enter = QShortcut(QKeySequence("Ctrl+Return"), self)
        self.shortcut_enter.activated.connect(input_box_send_screenshot)
        self.shortcut_enter = QShortcut(QKeySequence("Return"), self)
        self.shortcut_enter.activated.connect(input_box_send)

        self.layout.addLayout(button_layout)

        button_layout_ = QHBoxLayout()

        settingsButton = QPushButton("Chat Settings", self)
        settingsButton.clicked.connect(settings_popup)

        llmsettingsButton = QPushButton("LLM Settings", self)
        llmsettingsButton.clicked.connect(llmsettings_popup)

        button_layout_.addWidget(settingsButton)
        button_layout_.addWidget(llmsettingsButton)
        self.layout.addLayout(button_layout_)

        self.show()

    def mouseMoveEvent(self, event: QMouseEvent):
        delta = QPoint(event.globalPos() - self.old_position)
        if event.buttons() == Qt.LeftButton and self.title_bar.underMouse():
            self.move(self.x() + delta.x(), self.y() + delta.y())
            self.old_position = event.globalPos()

    def paintEvent(self, event):
        if not self.should_paint:
            return  # Skip the drawing if should_paint is False

        painter = QPainter(self)
        painter.setRenderHint(QPainter.Antialiasing)
        painter.setPen(QPen(Qt.black, 8, Qt.SolidLine))
        painter.setBrush(QBrush(Qt.black, Qt.SolidPattern))

        center_x = 100
        center_y = 50

        if self.state == "talking":
            # Draw a pulsating circle with smooth easing animation
            radius_variation = 5 * (1 + math.sin(self.pulse_frame * math.pi / 100))
            radius = 70 + radius_variation
            painter.drawEllipse(
                int(center_x - radius / 2),
                int(center_y - radius / 2),
                int(radius),
                int(radius),
            )
        elif self.state == "thinking":
            # more slow pulsating circle with smooth easing animation
            radius_variation = 5 * (1 + math.sin(self.pulse_frame * math.pi / 100))
            radius = 70 + radius_variation
            painter.drawEllipse(
                int(center_x - radius / 2),
                int(center_y - radius / 2),
                int(radius),
                int(radius),
            )

        else:
            radius = 70
            painter.drawEllipse(
                int(center_x - radius / 2),
                int(center_y - radius / 2),
                int(radius),
                int(radius),
            )

        self.circle_rect = QRect(
            int(center_x - radius / 2),
            int(center_y - radius / 2),
            int(radius),
            int(radius),
        )

        small_center_x = 170
        small_center_y = 25
        small_radius = 30
        painter.drawEllipse(
            int(small_center_x - small_radius / 2),
            int(small_center_y - small_radius / 2),
            int(small_radius),
            int(small_radius),
        )

        self.small_circle_rect = QRect(
            int(small_center_x - small_radius / 2),
            int(small_center_y - small_radius / 2),
            int(small_radius),
            int(small_radius),
        )

        # Draw the icon inside the circle
        icon_size = small_radius * 2 // 3  # Adjust the icon size relative to the circle
        icon_rect = QRect(
            small_center_x - icon_size // 2,
            small_center_y - icon_size // 2,
            icon_size,
            icon_size,
        )
        self.small_circle_recticon = QIcon(microphone_icon_path)
        self.small_circle_recticon.paint(painter, icon_rect)

        small_center_x = 30
        small_center_y = 65
        small_radius = 30
        painter.drawEllipse(
            int(small_center_x - small_radius / 2),
            int(small_center_y - small_radius / 2),
            int(small_radius),
            int(small_radius),
        )

        self.small_circle_left = QRect(
            int(small_center_x - small_radius / 2),
            int(small_center_y - small_radius / 2),
            int(small_radius),
            int(small_radius),
        )

        # Draw the icon inside the circle
        icon_size = small_radius * 2 // 3  # Adjust the icon size relative to the circle
        icon_rect = QRect(
            small_center_x - icon_size // 2,
            small_center_y - icon_size // 2,
            icon_size,
            icon_size,
        )
        self.small_circle_lefticon = QIcon(audio_icon_path)
        self.small_circle_lefticon.paint(painter, icon_rect)

        small_center_x = 30
        small_center_y = 25
        small_radius = 30
        painter.drawEllipse(
            int(small_center_x - small_radius / 2),
            int(small_center_y - small_radius / 2),
            int(small_radius),
            int(small_radius),
        )

        self.small_circle_left_top = QRect(
            int(small_center_x - small_radius / 2),
            int(small_center_y - small_radius / 2),
            int(small_radius),
            int(small_radius),
        )

        # Draw the icon inside the circle
        icon_size = small_radius * 2 // 3  # Adjust the icon size relative to the circle
        icon_rect = QRect(
            small_center_x - icon_size // 2,
            small_center_y - icon_size // 2,
            icon_size,
            icon_size,
        )
        self.small_circle_left_topticon = QIcon(screenshot_icon_path)
        self.small_circle_left_topticon.paint(painter, icon_rect)

    def remove_painting(self):
        self.should_paint = False  # Set the flag to False
        self.update()  # Request a repaint, which will now skip drawing

    def activate_painting(self):
        self.should_paint = True
        self.update()

    def remove_screenshot_button(self):
        self.screenshot_button.hide()

    def add_screenshot_button(self):
        self.screenshot_button.show()

    def update_state(self, new_state):
        self.state = new_state
        print(f"State updated: {new_state}")
        if new_state == "talking":
            self.pulse_frame = 0
            if self.pulse_timer:
                self.pulse_timer.stop()
                self.pulse_timer = None
            self.pulse_timer = QTimer(self)
            self.pulse_timer.timeout.connect(self.pulse_circle)
            self.pulse_timer.start(5)
        elif new_state == "thinking":
            the_input_box.setText("Thinking...")
            self.pulse_frame = 0
            if self.pulse_timer:
                self.pulse_timer.stop()
                self.pulse_timer = None
            self.pulse_timer = QTimer(self)
            self.pulse_timer.timeout.connect(self.pulse_circle)
            self.pulse_timer.start(20)
        elif self.pulse_timer:
            self.pulse_timer.stop()
            self.pulse_timer = None
        self.update()  # Trigger a repaint

    def pulse_circle(self):
        self.pulse_frame = (self.pulse_frame + 1) % 100
        self.update()

    def mousePressEvent(self, event: QMouseEvent):
        with my_tracer.start_span("mouse_press_event") as span:
            span.set_attribute("user_id", user_id)
            span.set_attribute("os_name", os_name_)
            if self.state == "idle" or self.state == "talking":
                if self.circle_rect.contains(event.pos()):
                    self.button_handler.toggle_recording(dont_save_image=True)
                elif self.small_circle_rect.contains(event.pos()):
                    self.button_handler.toggle_recording(no_screenshot=True)
                elif self.small_circle_left.contains(event.pos()):
                    self.button_handler.toggle_recording(take_system_audio=True)
                elif self.small_circle_left_top.contains(event.pos()):
                    self.button_handler.just_screenshot()<|MERGE_RESOLUTION|>--- conflicted
+++ resolved
@@ -4,19 +4,14 @@
     from .llm import *
     from .agent.agent import *
     from .agent.background import *
-<<<<<<< HEAD
+
     from .gui.signal import *
     from .gui.button import *
     from .gui.settings import settings_popup
     from .gui.llmsettings import llmsettings_popup
     from .utils.db import load_api_key, load_model_settings, screenshot_icon_path, microphone_icon_path, audio_icon_path
-=======
-    from .utils.db import *
-    from .gui.signal import *
-    from .gui.button import *
-    from .utils.db import *
     from .utils.telemetry import my_tracer, os_name
->>>>>>> 77a71181
+
 except ImportError:
     # This is for running the script directly
     # in order to test the GUI without rebuilding the package
@@ -25,18 +20,12 @@
     from llm import *
     from agent.agent import *
     from agent.background import *
-<<<<<<< HEAD
     from utils.db import load_api_key, load_model_settings, screenshot_icon_path, microphone_icon_path, audio_icon_path
     from gui.signal import *
     from gui.button import *
     from gui.settings import settings_popup
     from gui.llmsettings import llmsettings_popup
-=======
-    from utils.db import *
     from utils.telemetry import my_tracer, os_name
-    from gui.signal import *
-    from gui.button import *
->>>>>>> 77a71181
 
 
 import hashlib
@@ -48,16 +37,6 @@
 import numpy as np
 import sounddevice as sd
 import soundfile as sf
-<<<<<<< HEAD
-=======
-from .utils.db import (
-    load_api_key,
-    load_model_settings,
-    screenshot_icon_path,
-    microphone_icon_path,
-    audio_icon_path,
-)
->>>>>>> 77a71181
 
 from pygame import mixer
 import math
@@ -115,12 +94,8 @@
 
         self.state = "idle"
         self.pulse_timer = None
-<<<<<<< HEAD
         self.should_paint = False # handle not selected paint ability model for paintEvent handler
-        
-=======
-
->>>>>>> 77a71181
+
         self.button_handler = ButtonHandler(self)
         self.initUI()
         self.old_position = self.pos()
