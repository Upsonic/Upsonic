import os


def start():

    # get --profile argument with library
    import argparse

    parser = argparse.ArgumentParser()
    parser.add_argument("--profile", help="profile to use")
    args = parser.parse_args()
    profile = args.profile
    print("Profile:", profile)

    if profile != None:
        from .utils.db import set_profile

        set_profile(profile)

    try:
        from .gpt_computer_assistant import QApplication, MainWindow, sys
    except ImportError:
        from gpt_computer_assistant import QApplication, MainWindow, sys
<<<<<<< HEAD
=======
    os.environ["QT_AUTO_SCREEN_SCALE_FACTOR"] = "1"
>>>>>>> 77a71181

    app = QApplication(sys.argv)
    ex = MainWindow()
    sys.exit(app.exec_())

start()<|MERGE_RESOLUTION|>--- conflicted
+++ resolved
@@ -21,10 +21,8 @@
         from .gpt_computer_assistant import QApplication, MainWindow, sys
     except ImportError:
         from gpt_computer_assistant import QApplication, MainWindow, sys
-<<<<<<< HEAD
-=======
     os.environ["QT_AUTO_SCREEN_SCALE_FACTOR"] = "1"
->>>>>>> 77a71181
+
 
     app = QApplication(sys.argv)
     ex = MainWindow()
