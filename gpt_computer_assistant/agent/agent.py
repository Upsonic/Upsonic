--- conflicted
+++ resolved
@@ -1,13 +1,8 @@
-<<<<<<< HEAD
 try:
     from ..llm import get_model
 except ImportError:
     from llm import get_model
-
-=======
-from ..llm import *
 from ..utils.db import load_model_settings
->>>>>>> 08c20967
 
 
 
