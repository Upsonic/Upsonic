import base64
from langchain_core.messages import HumanMessage, SystemMessage, AIMessage
from crewai import Task, Crew


from .chat_history import *
from .agent import *

<<<<<<< HEAD
try:
    from ..screen.shot import *
except ImportError:
    from screen.shot import *
from ..utils.db import load_model_settings
=======
from ..utils.db import load_model_settings, agents


from ..llm import get_model

>>>>>>> 10d29127

config = {"configurable": {"thread_id": "abc123"}}






def agentic(llm_input, llm_history, client, screenshot_path=None, dont_save_image=False):

    print("LLM INPUT", llm_input)

    def image_explaination():
        the_message = [
                    {"type": "text", "text": f"Explain the image"},
                    
                ]



        if screenshot_path:
            base64_image = encode_image(screenshot_path)
            the_message.append(
                {
                        "type": "image_url",
                        "image_url": {"url": f"data:image/jpeg;base64,{base64_image}"},
                    },
            )
            print("LEN OF İMAGE", len(base64_image)) 

        the_message = HumanMessage(content=the_message)
        get_chat_message_history().add_message(the_message)


        the_model = load_model_settings()


        if the_model == "gpt-4o":
            msg = get_agent_executor().invoke({"messages":llm_history + [the_message]}, config=config)

        elif the_model == "llava" or the_model == "bakllava":

            msg =  get_agent_executor().invoke(
                {
                    "input": the_message,
                    "chat_history": llm_history,
                }
            )



        the_last_messages = msg["messages"]

        return the_last_messages[-1].content



    if screenshot_path:
        image_explain = image_explaination()
        llm_input += "User Sent Image and image content is: " + image_explain

    

    task = Task(description=llm_input, expected_output="Answer", agent=agents[0], tools=tools)

    the_crew = Crew(
        llm=get_model(),
        agents=agents,
        tasks=[task],
        full_output=True,
        verbose=True,
    )

    result = the_crew.kickoff()["final_output"]

    get_chat_message_history().add_message(HumanMessage(content=[llm_input]))
    get_chat_message_history().add_message(AIMessage(content=[result]))

    return result




def assistant(llm_input, llm_history, client, screenshot_path=None, dont_save_image=False):

    if len(agents) != 0:
        print("Moving to Agentic")
        return agentic(llm_input, llm_history, client, screenshot_path, dont_save_image)

    print("LLM INPUT", llm_input)



    the_message = [
                {"type": "text", "text": f"{llm_input}"},
                
            ]




    if screenshot_path:
        base64_image = encode_image(screenshot_path)
        the_message.append(
            {
                    "type": "image_url",
                    "image_url": {"url": f"data:image/jpeg;base64,{base64_image}"},
                },
        )
        print("LEN OF İMAGE", len(base64_image)) 

    the_message = HumanMessage(content=the_message)
    get_chat_message_history().add_message(the_message)


    the_model = load_model_settings()


    if the_model == "gpt-4o" or the_model == "mixtral-8x7b-groq":


        if the_model == "mixtral-8x7b-groq":
            the_history = []
            for message in llm_history:
                try:
                # Seperate the system message and human message by class
                    print("EXAMPLE", message.content[0])
                    if isinstance(message, SystemMessage):
                        the_mes = SystemMessage(content=message.content[0]["text"])
                        the_history.append(the_mes)
                    elif isinstance(message, HumanMessage):
                        the_mes = HumanMessage(content=message.content[0]["text"])
                        the_history.append(the_mes)
                    else:
                        the_mes = AIMessage(content=message.content[0]["text"])
                        the_history.append(the_mes)
                except:
                    pass

            the_last_message = HumanMessage(content=llm_input)
            msg = get_agent_executor().invoke({"messages":the_history + [the_last_message]}, config=config)




        else:
            msg = get_agent_executor().invoke({"messages":llm_history + [the_message]}, config=config)

    elif the_model == "llava" or the_model == "bakllava":

        msg = get_agent_executor().invoke(
            {
                "input": the_message,
                "chat_history": llm_history,
            }
        )



    the_last_messages = msg["messages"]


    if dont_save_image and screenshot_path != None:
        currently_messages = get_chat_message_history().messages
        if take_screenshot:
            last_message = currently_messages[-1].content[0]
            currently_messages.remove(currently_messages[-1])

            get_chat_message_history().clear()
            for message in currently_messages:
                get_chat_message_history().add_message(message)
            get_chat_message_history().add_message(HumanMessage(content=[last_message]))

    get_chat_message_history().add_message(the_last_messages[-1])


    print("THE LAST MESSAGES", the_last_messages[-1].content)

    return the_last_messages[-1].content




<|MERGE_RESOLUTION|>--- conflicted
+++ resolved
@@ -6,19 +6,16 @@
 from .chat_history import *
 from .agent import *
 
-<<<<<<< HEAD
+
 try:
     from ..screen.shot import *
+    from ..utils.db import load_model_settings, agents
+    from ..llm import get_model
 except ImportError:
     from screen.shot import *
-from ..utils.db import load_model_settings
-=======
-from ..utils.db import load_model_settings, agents
-
-
-from ..llm import get_model
-
->>>>>>> 10d29127
+    from utils.db import load_model_settings, agents
+    from llm import get_model
+
 
 config = {"configurable": {"thread_id": "abc123"}}
 
