try:
    from ..llm import *
    from .assistant import *
    from .chat_history import *
    from ..audio.tts import text_to_speech
    from ..audio.stt import speech_to_text
    from ..audio.record import audio_data
    from ..gui.signal import signal_handler
    from ..utils.db import *
except ImportError:
    from llm import *
    from agent.assistant import *
    from agent.chat_history import *
    from audio.tts import text_to_speech
    from audio.stt import speech_to_text
    from audio.record import audio_data
    from gui.signal import signal_handler
    from utils.db import *

import threading


from pygame import mixer


import time
import random







last_ai_response = None



def process_audio(take_screenshot=True, take_system_audio=False, dont_save_image=False):
    global audio_data, last_ai_response

    

    transcription = speech_to_text(mic_record_location)

    if take_system_audio:

        transcription2 = speech_to_text(system_sound_location)

    
    llm_input = "USER: "+transcription

    if take_system_audio:
        llm_input += " \n Other of USER: "+transcription2

    llm_output = assistant(llm_input, get_chat_message_history().messages, get_client(), screenshot_path=screenshot_path if take_screenshot else None, dont_save_image=dont_save_image)





    print("Whole LLM OUTPUT", get_chat_message_history().messages)
    
    


    

    if not is_just_text_model_active():
<<<<<<< HEAD
        from hashlib import sha256
        response_path = text_to_speech(sha256(llm_output.encode()).hexdigest())

=======
        response_path = text_to_speech(llm_output)
        signal_handler.assistant_response_ready.emit()
>>>>>>> 10d29127
        def play_text():
            from ..gpt_computer_assistant import the_input_box
            global last_ai_response
            if the_input_box.text() == "" or the_input_box.text() == "Thinking..." or the_input_box.text() == last_ai_response:
                the_input_box.setText(llm_output)
                last_ai_response = llm_output
         

        def play_audio():
            play_text()
            mixer.init()
            mixer.music.load(response_path)
            mixer.music.play()
            while mixer.music.get_busy():
                time.sleep(0.1)
            signal_handler.assistant_response_stopped.emit()
        


        playback_thread = threading.Thread(target=play_audio)
        playback_thread.start()
    else:
        signal_handler.assistant_response_ready.emit()
        def play_text():
            from ..gpt_computer_assistant import the_input_box
            the_input_box.setText(llm_output)
            signal_handler.assistant_response_stopped.emit()

        playback_thread = threading.Thread(target=play_text)
        playback_thread.start()



def process_screenshot():
    global last_ai_response

    
    llm_input = "USER: "+"I just take a screenshot. for you to remember. Just say ok."
    print("LLM INPUT (just screenshot)", llm_input)

    llm_output = assistant(llm_input, get_chat_message_history().messages, get_client(), screenshot_path=just_screenshot_path, dont_save_image=True)







   


    

    if not is_just_text_model_active():
        response_path = text_to_speech(llm_output)
        signal_handler.assistant_response_ready.emit()
        def play_text():
            from ..gpt_computer_assistant import the_input_box
            global last_ai_response
            if the_input_box.text() == "" or the_input_box.text() == "Thinking..." or the_input_box.text() == last_ai_response:
                the_input_box.setText(llm_output)
                last_ai_response = llm_output
         

        def play_audio():
            play_text()
            mixer.init()
            mixer.music.load(response_path)
            mixer.music.play()
            while mixer.music.get_busy():
                time.sleep(0.1)
            signal_handler.assistant_response_stopped.emit()
        

        
        playback_thread = threading.Thread(target=play_audio)
        playback_thread.start()
    else:
        signal_handler.assistant_response_ready.emit()
        def play_text():
            from ..gpt_computer_assistant import the_input_box
            the_input_box.setText(llm_output)
            signal_handler.assistant_response_stopped.emit()

        playback_thread = threading.Thread(target=play_text)
        playback_thread.start()
        



def process_text(text, screenshot_path=None):
    global last_ai_response

    
    llm_input = "USER: "+text



    llm_output = assistant(llm_input, get_chat_message_history().messages, get_client(), screenshot_path=screenshot_path, dont_save_image=True)




    

    

    if not is_just_text_model_active():
        
        def play_text():
            from ..gpt_computer_assistant import the_input_box
            global last_ai_response
            if the_input_box.text() == "" or the_input_box.text() == "Thinking..." or the_input_box.text() == last_ai_response:
                the_input_box.setText(llm_output)
                last_ai_response = llm_output
         

        if load_api_key() != "CHANGE_ME":
            response_path = text_to_speech(llm_output)
            signal_handler.assistant_response_ready.emit()
            def play_audio():
                play_text()
                mixer.init()
                mixer.music.load(response_path)
                mixer.music.play()
                while mixer.music.get_busy():
                    time.sleep(0.1)
                signal_handler.assistant_response_stopped.emit()
            
            playback_thread = threading.Thread(target=play_audio)
            playback_thread.start()
        else:
            signal_handler.assistant_response_ready.emit()
            play_text()
            signal_handler.assistant_response_stopped.emit()

    else:
        signal_handler.assistant_response_ready.emit()
        def play_text():
            from ..gpt_computer_assistant import the_input_box
            the_input_box.setText(llm_output)
            signal_handler.assistant_response_stopped.emit()

        playback_thread = threading.Thread(target=play_text)
        playback_thread.start()
        

<|MERGE_RESOLUTION|>--- conflicted
+++ resolved
@@ -67,14 +67,8 @@
     
 
     if not is_just_text_model_active():
-<<<<<<< HEAD
-        from hashlib import sha256
-        response_path = text_to_speech(sha256(llm_output.encode()).hexdigest())
-
-=======
         response_path = text_to_speech(llm_output)
         signal_handler.assistant_response_ready.emit()
->>>>>>> 10d29127
         def play_text():
             from ..gpt_computer_assistant import the_input_box
             global last_ai_response
