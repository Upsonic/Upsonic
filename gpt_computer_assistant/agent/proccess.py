--- conflicted
+++ resolved
@@ -30,10 +30,6 @@
 
 
 
-<<<<<<< HEAD
-=======
-from ..utils.db import system_sound_location, mic_record_location, just_screenshot_path, screenshot_path, load_api_key
->>>>>>> 08c20967
 
 
 last_ai_response = None
