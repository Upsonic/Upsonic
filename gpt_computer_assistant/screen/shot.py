import base64
import pyautogui

<<<<<<< HEAD
try:  
=======
try:
>>>>>>> 77a71181
    from ..gui.signal import signal_handler
    from ..utils.db import just_screenshot_path
except ImportError:
    from gui.signal import signal_handler
    from utils.db import just_screenshot_path
<<<<<<< HEAD
=======

>>>>>>> 77a71181

def encode_image(image_path):
    try:
        with open(image_path, "rb") as image_file:
            return base64.b64encode(image_file.read()).decode("utf-8")
    except FileNotFoundError:
        print(f"File not found: {image_path}")
        return None
    except Exception as e:
        print(f"An error occurred while encoding the image: {e}")
        return None


def take_screenshot():
    try:
        screenshot = pyautogui.screenshot()
        screenshot.save(just_screenshot_path)
        signal_handler.assistant_thinking.emit()
    except Exception as e:
        print(f"An error occurred while taking the screenshot: {e}")<|MERGE_RESOLUTION|>--- conflicted
+++ resolved
@@ -1,20 +1,13 @@
 import base64
 import pyautogui
 
-<<<<<<< HEAD
 try:  
-=======
-try:
->>>>>>> 77a71181
     from ..gui.signal import signal_handler
     from ..utils.db import just_screenshot_path
 except ImportError:
     from gui.signal import signal_handler
     from utils.db import just_screenshot_path
-<<<<<<< HEAD
-=======
 
->>>>>>> 77a71181
 
 def encode_image(image_path):
     try:
