--- conflicted
+++ resolved
@@ -6,11 +6,6 @@
     from agent.chat_history import clear_chat_history
     
 from PyQt5.QtWidgets import QDialog, QVBoxLayout, QLabel, QLineEdit, QPushButton
-<<<<<<< HEAD
-=======
-from ..utils.db import *
-from ..agent.chat_history import clear_chat_history
->>>>>>> 77a71181
 from PyQt5.QtCore import Qt, QTimer, QRect, pyqtSignal, QObject
 from PyQt5.QtWidgets import QComboBox, QLabel
 
