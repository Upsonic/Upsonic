import pyautogui
from .signal import *
<<<<<<< HEAD

try:
    from ..audio.record import *
    from ..screen.shot import *
    from ..agent.proccess import *
    from ..agent.chat_history import clear_chat_history
    from ..utils.db import screenshot_path, save_api_key, load_api_key, activate_just_text_model, deactivate_just_text_model, is_just_text_model_active, set_profile, get_profile
    from ..screen.shot import take_screenshot
except ImportError:
    from audio.record import *
    from screen.shot import *
    from agent.proccess import *
    from agent.chat_history import clear_chat_history
    from utils.db import screenshot_path, save_api_key, load_api_key, activate_just_text_model, deactivate_just_text_model, is_just_text_model_active, set_profile, get_profile
    from screen.shot import take_screenshot
    
    
import pyautogui
recording_thread = None






=======
from ..audio.record import *
from ..screen.shot import *
from ..agent.proccess import *
from ..agent.chat_history import clear_chat_history
from ..utils.db import screenshot_path, save_api_key, load_api_key, activate_just_text_model, deactivate_just_text_model, is_just_text_model_active, set_profile, get_profile
from ..screen.shot import take_screenshot
>>>>>>> 08c20967
from PyQt5.QtWidgets import QDialog, QVBoxLayout, QLabel, QLineEdit, QPushButton

recording_thread = None


class ButtonHandler():
    def __init__(self, main_window):
        self.recording = False
        self.main_window = main_window
        self.process_audio_thread = None

        signal_handler.recording_started.connect(self.on_recording_started)
        signal_handler.recording_stopped.connect(self.on_recording_stopped)
        signal_handler.assistant_thinking.connect(self.on_assistant_thinking)
        signal_handler.assistant_response_ready.connect(self.on_assistant_response_ready)
        signal_handler.assistant_response_stopped.connect(self.on_assistant_response_stopped)


    def toggle_recording(self, no_screenshot=False, take_system_audio=False, dont_save_image=False):
        
        if self.recording:
            stop_recording()
            self.recording = False
        else:
            # Take screenshot before starting recording
            if not no_screenshot:
                screenshot = pyautogui.screenshot()

                screenshot.save(screenshot_path)

            
            self.no_screenshot = no_screenshot

            self.take_system_audio = take_system_audio
            self.dont_save_image = dont_save_image

            global recording_thread
            if recording_thread is None or not recording_thread.is_alive():
                recording_thread = threading.Thread(target=start_recording, args=(take_system_audio,))
                recording_thread.start()
            signal_handler.recording_started.emit()

    def on_recording_started(self):
        self.recording = True
        self.main_window.update_state('talking')
    def on_recording_stopped(self):
        print("ON RECORDING STOPPED")
        self.recording = False
        self.main_window.update_state('thinking')
        if self.process_audio_thread is None or not self.process_audio_thread.is_alive():
            signal_handler.assistant_thinking.emit()
            self.process_audio_thread = threading.Thread(target=process_audio, args=(not self.no_screenshot,self.take_system_audio, self.dont_save_image))
            self.process_audio_thread.start()



    def just_screenshot(self):
        
        take_screenshot()
        self.process_audio_thread = threading.Thread(target=process_screenshot)
        self.process_audio_thread.start()







    def on_assistant_response_stopped(self):
        self.main_window.update_state('idle')

    def on_assistant_thinking(self):
        self.main_window.update_state('thinking')

    def on_assistant_response_ready(self):
        self.main_window.update_state('talking')



    def input_text(self, text):
        
        self.main_window.update_state('thinking')
        if self.process_audio_thread is None or not self.process_audio_thread.is_alive():
            signal_handler.assistant_thinking.emit()
            self.process_audio_thread = threading.Thread(target=process_text, args=(text,))
            self.process_audio_thread.start()


    def input_text_screenshot(self, text):
        screenshot = pyautogui.screenshot()

        screenshot.save(screenshot_path)

            

        self.main_window.update_state('thinking')
        if self.process_audio_thread is None or not self.process_audio_thread.is_alive():
            signal_handler.assistant_thinking.emit()
            self.process_audio_thread = threading.Thread(target=process_text, args=(text,), kwargs={"screenshot_path":screenshot_path})
            self.process_audio_thread.start()            


























<|MERGE_RESOLUTION|>--- conflicted
+++ resolved
@@ -1,6 +1,5 @@
 import pyautogui
 from .signal import *
-<<<<<<< HEAD
 
 try:
     from ..audio.record import *
@@ -26,14 +25,6 @@
 
 
 
-=======
-from ..audio.record import *
-from ..screen.shot import *
-from ..agent.proccess import *
-from ..agent.chat_history import clear_chat_history
-from ..utils.db import screenshot_path, save_api_key, load_api_key, activate_just_text_model, deactivate_just_text_model, is_just_text_model_active, set_profile, get_profile
-from ..screen.shot import take_screenshot
->>>>>>> 08c20967
 from PyQt5.QtWidgets import QDialog, QVBoxLayout, QLabel, QLineEdit, QPushButton
 
 recording_thread = None
