--- conflicted
+++ resolved
@@ -6,9 +6,6 @@
     from ..screen.shot import *
     from ..agent.proccess import *
     from ..agent.chat_history import clear_chat_history
-<<<<<<< HEAD
-    from ..utils.db import screenshot_path, save_api_key, load_api_key, activate_just_text_model, deactivate_just_text_model, is_just_text_model_active, set_profile, get_profile
-=======
     from ..utils.db import (
         screenshot_path,
         save_api_key,
@@ -19,27 +16,12 @@
         set_profile,
         get_profile,
     )
->>>>>>> 77a71181
     from ..screen.shot import take_screenshot
 except ImportError:
     from audio.record import *
     from screen.shot import *
     from agent.proccess import *
     from agent.chat_history import clear_chat_history
-<<<<<<< HEAD
-    from utils.db import screenshot_path, save_api_key, load_api_key, activate_just_text_model, deactivate_just_text_model, is_just_text_model_active, set_profile, get_profile
-    from screen.shot import take_screenshot
-    
-    
-import pyautogui
-recording_thread = None
-
-
-
-
-
-
-=======
     from utils.db import (
         screenshot_path,
         save_api_key,
@@ -51,7 +33,11 @@
         get_profile,
     )
     from screen.shot import take_screenshot
->>>>>>> 77a71181
+    
+    
+import pyautogui
+recording_thread = None
+
 from PyQt5.QtWidgets import QDialog, QVBoxLayout, QLabel, QLineEdit, QPushButton
 
 recording_thread = None
