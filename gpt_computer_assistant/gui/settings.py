--- conflicted
+++ resolved
@@ -7,20 +7,6 @@
 
 
 from PyQt5.QtWidgets import QDialog, QVBoxLayout, QLabel, QLineEdit, QPushButton
-<<<<<<< HEAD
-=======
-from ..utils.db import (
-    screenshot_path,
-    save_api_key,
-    load_api_key,
-    activate_just_text_model,
-    deactivate_just_text_model,
-    is_just_text_model_active,
-    set_profile,
-    get_profile,
-)
-from ..agent.chat_history import clear_chat_history
->>>>>>> 77a71181
 from PyQt5.QtCore import Qt, QTimer, QRect, pyqtSignal, QObject
 
 
