--- conflicted
+++ resolved
@@ -234,7 +234,6 @@
 
 
 
-<<<<<<< HEAD
     api_key_label = QLabel("Wakeword - Pvporcupine API Key")
     settings_dialog.layout().addWidget(api_key_label)
     api_key_input = QLineEdit()
@@ -261,10 +260,6 @@
 
 
 
-=======
->>>>>>> 0b440e36
-
-
 
 
     settings_dialog.exec_()