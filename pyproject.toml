[project]
name = "upsonic"
version = "0.61.0"
description = "Task oriented AI agent framework for digital workers and vertical AI agents"
readme = "README.md"
authors = [
    { name = "Onur ULUSOY", email = "onur@upsonic.co" }
]
requires-python = ">=3.10"
dependencies = [
    "psutil==6.1.1",
    "rich>=13.9.4",
    "sentry-sdk[opentelemetry]>=2.19.2",
    "toml>=0.10.2",
    "uv>=0.5.20",
    "mcp[cli]==1.9.4",
    "pydantic-ai==0.3.2",
    "python-dotenv>=1.0.1",
    "uvicorn>=0.34.0",
    "beautifulsoup4>=4.12.3",
    "boto3>=1.35.99",
    "botocore>=1.35.99",
    "google>=3.0.0",
    "python-multipart>=0.0.20",
    "requests>=2.32.3",
    "duckduckgo-search>=7.3.1",
    "nest-asyncio>=1.6.0",
    "pydantic-ai-slim[anthropic,bedrock,openai,mcp]>=0.3.2",
    "pydantic==2.10.5",
    "celery[redis]>=5.5.3",
    "transformers>=4.55.4",
    "openai>=1.86.0",
    "azure-identity>=1.23.0",
    "azure-core>=1.34.0",
    "fastembed>=0.4.1",
    "onnxruntime>=1.22.1",
    "google-generativeai>=0.8.5",
    "google-auth>=2.40.3",
    "torch>=2.8.0",
    "huggingface-hub>=0.34.4",
    "aiohttp>=3.12.15",
    "python-docx>=1.2.0",
    "jq>=1.10.0",
    "pypdf>=6.0.0",
    "lxml>=5.4.0",
    "pyyaml>=6.0.2",
<<<<<<< HEAD
    "aiofiles>=24.1.0",
    "rapidocr-onnxruntime>=1.4.4",
    "markdown-it-py>=3.0.0",
    "python-frontmatter>=1.1.0",
=======
    "yfinance>=0.2.65",
>>>>>>> 32ee8c15
]

[project.optional-dependencies]
rag = [
    "chromadb>=1.0.20",
    "faiss-cpu>=1.12.0",
    "pinecone>=7.3.0",
    "psycopg>=3.2.9",
    "pymilvus>=2.6.1",
    "qdrant-client>=1.12.1",
    "weaviate-client>=4.16.9",
    "scipy>=1.13.0",
    "scikit-learn>=1.4.0",
    "reportlab>=4.1.0",
]

storage = [
    "aiosqlite>=0.21.0",
    "asyncpg>=0.30.0",
    "greenlet>=3.2.3",
    "motor>=3.7.1",
    "psycopg2-binary>=2.9.10",
    "psycopg[binary]>=3.2.9",
    "redis>=5.2.1",
    "sqlalchemy>=2.0.42",
]

[build-system]
requires = ["hatchling"]
build-backend = "hatchling.build"


[tool.uv]
default-groups = ["dev"]

[dependency-groups]
dev = [
    "mypy>=1.14.1",
    "pre-commit>=4.0.1",
    "pytest>=8.3.4",
    "pytest-asyncio>=0.25.1",
]





[[tool.uv.index]]
name = "pypi"
url = "https://pypi.org/simple/"
publish-url = "https://upload.pypi.org/legacy/"

[[tool.uv.index]]
name = "testpypi"
url = "https://test.pypi.org/simple/"
publish-url = "https://test.pypi.org/legacy/"

<|MERGE_RESOLUTION|>--- conflicted
+++ resolved
@@ -44,14 +44,11 @@
     "pypdf>=6.0.0",
     "lxml>=5.4.0",
     "pyyaml>=6.0.2",
-<<<<<<< HEAD
     "aiofiles>=24.1.0",
     "rapidocr-onnxruntime>=1.4.4",
     "markdown-it-py>=3.0.0",
     "python-frontmatter>=1.1.0",
-=======
     "yfinance>=0.2.65",
->>>>>>> 32ee8c15
 ]
 
 [project.optional-dependencies]
