--- conflicted
+++ resolved
@@ -1,24 +1,10 @@
 
-<<<<<<< HEAD
 <img src="https://github.com/user-attachments/assets/10a3a9ca-1f39-410c-ac48-a7365de589d9" >
-=======
-  
-</p>
-
-## What is GCA?
-
-Hi, this is an open source framework to build vertical AI agent. We just support many llms and new technologies like mcp. You can build your own vertical ai agent army in few commands with the stucturized API.
-
-
-<p>
-
->>>>>>> edaff060
 
 <br>
 <br>
 
   <p>
-<<<<<<< HEAD
     <a href="https://discord.gg/qApFmWMt8x"><img alt="Static Badge" src="https://img.shields.io/badge/Discord-Join?style=social&logo=discord" height=30></a>
     .
     <a href="https://x.com/GPTCompAsst"><img alt="Static Badge" src="https://img.shields.io/badge/X_App-Join?style=social&logo=x" height=30></a>
@@ -26,14 +12,6 @@
     <a href="https://trendshift.io/repositories/10584" target="_blank"><img src="https://trendshift.io/api/badge/repositories/10584" alt="unclecode%2Fcrawl4ai | Trendshift" height=30/></a>
     .
 <a href="https://www.producthunt.com/posts/gpt-computer-assistant?embed=true&utm_source=badge-top-post-badge&utm_medium=badge&utm_souce=badge-gpt&#0045;computer&#0045;assistant" target="_blank"><img src="https://api.producthunt.com/widgets/embed-image/v1/top-post-badge.svg?post_id=465468&theme=dark&period=daily" alt="GPT&#0032;Computer&#0032;Assistant - Create&#0032;intelligence&#0032;for&#0032;your&#0032;products | Product Hunt" height=30  /></a>
-=======
-    <a href="https://discord.gg/qApFmWMt8x"><img alt="Static Badge" src="https://img.shields.io/badge/Discord-Join?style=social&logo=discord" width=200></a>
-    .
-    <a href="https://x.com/GPTCompAsst"><img alt="Static Badge" src="https://img.shields.io/badge/X_App-Join?style=social&logo=x" width=160></a>
-    .
-    <a href="https://trendshift.io/repositories/10584" target="_blank"><img src="https://trendshift.io/api/badge/repositories/10584" alt="unclecode%2Fcrawl4ai | Trendshift" style="width: 250px; height: 55px;"     
-       width="160" height="35"/></a>
->>>>>>> edaff060
   </p>
 
 
@@ -48,7 +26,6 @@
 
 
 
-<<<<<<< HEAD
 # What is Upsonic?
 Upsonic offers a cutting-edge enterprise-ready framework where you can orchestrate LLM calls, agents, and computer use to complete tasks cost-effectively. It provides more reliable systems, scalability, and a task-oriented structure that you need while completing real-world cases.
 
@@ -83,19 +60,6 @@
 ```
 <br>
 <br>
-=======
-<p align="center">
-<br>
-
-  <br>
-
-
-# GPT Computer Assistant(GCA)
-GCA is an AI agent framework designed to make computer use across Windows, macOS, and Ubuntu. GCA enables you to replace repetitive, small-logic-based tasks worker to an AI. There is an really important potential that we believe. Whether you’re a developer, analyst, or IT professional, GCA can empower you to accomplish more in less time.
-
-
-Imagine this:
->>>>>>> edaff060
 
 ## Creating a Client
 
@@ -147,7 +111,6 @@
 
 ### 3) Tool Integration
 
-<<<<<<< HEAD
 Our Framework officially supports Model Context Protocol (MCP) and custom tools. You can use hundreds of MCP servers at https://glama.ai/mcp/servers or https://smithery.ai/ We also support Python functions inside a class as a tool. You can easily generate your integrations with that.
 
 ```python
@@ -168,13 +131,6 @@
 ### 4) Task Defination
 
 After defining these terms, you are ready to generate your first task. This structure is a key component of the Upsonic task-oriented structure. Once you define a task, you can run it with agents or directly via an LLM call to obtain the result over the Task object. The automatic sub-task mechanism is also essential for enhancing quality and precision. 
-=======
-<p align="center">
-<br>
-  <br>
-  <br>
-
->>>>>>> edaff060
 
 This simplicity is a hallmark of Upsonic.
 
@@ -199,15 +155,12 @@
 
 ```
 
-<<<<<<< HEAD
 <br>
 <br>
 
 ## Running Tasks
 
 Define the task and the agent, then combine them and run. The Upsonic Server will prepare and run the task. This standard method simplifies the use of agents in your SaaS applications or your new vertical AI agents.
-=======
->>>>>>> edaff060
 
 ```python
 client.agent(product_manager_agent, task1)
@@ -278,7 +231,6 @@
 
 ```
 
-<<<<<<< HEAD
 ### Be an Human
 
 Agent and characterization are based on LLM itself. We are trying to characterize the developer, PM, and marketing. Sometimes, we need to give a human name. This is required for tasks like sending personalized messages or outreach. For these requirements, we have name and contact settings in AgentConfiguration. The agent will feel like a human as you specify.
@@ -291,14 +243,6 @@
 )
 
 ```
-=======
-<p align="center">
-<br>
-  <br>
-  <br>
-</p>
-
->>>>>>> edaff060
 
 ### Multi Agent
 
@@ -313,15 +257,9 @@
 
 ```python
 
-<<<<<<< HEAD
 from upsonic.client.tools import ComputerUse
 
 ...
-=======
-  <a href="#">
-    <img src="https://github.com/onuratakan/gpt-computer-assistant/assets/41792982/ba590bf8-6059-4cb6-8c4e-6d105ce4edd2" alt="Logo"  >
-  </a>
->>>>>>> edaff060
 
 tools = [ComputerUse]
 ...
