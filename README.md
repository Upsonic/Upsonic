--- conflicted
+++ resolved
@@ -1,9 +1,6 @@
 # We do NOT and WILL not have any Crypto Projects, they are a complete SCAM
 
-<<<<<<< HEAD
-=======
-
->>>>>>> 3ef69545
+
 <img src="https://github.com/user-attachments/assets/10a3a9ca-1f39-410c-ac48-a7365de589d9" >
 
 <br>
@@ -12,15 +9,8 @@
   <p>
     <a href="https://discord.gg/qApFmWMt8x"><img alt="Static Badge" src="https://img.shields.io/badge/Discord-Join?style=social&logo=discord" height=30></a>
     .
-<<<<<<< HEAD
-    <a href="https://x.com/GPTCompAsst"><img alt="Static Badge" src="https://img.shields.io/badge/X_App-Join?style=social&logo=x" height=30></a>
-    .
     <a href="https://trendshift.io/repositories/10584" target="_blank"><img src="https://trendshift.io/api/badge/repositories/10584" alt="unclecode%2Fcrawl4ai | Trendshift" height=30/></a>
     .
-=======
-    <a href="https://trendshift.io/repositories/10584" target="_blank"><img src="https://trendshift.io/api/badge/repositories/10584" alt="unclecode%2Fcrawl4ai | Trendshift" height=30/></a>
-    .
->>>>>>> 3ef69545
 <a href="https://www.producthunt.com/posts/gpt-computer-assistant?embed=true&utm_source=badge-top-post-badge&utm_medium=badge&utm_souce=badge-gpt&#0045;computer&#0045;assistant" target="_blank"><img src="https://api.producthunt.com/widgets/embed-image/v1/top-post-badge.svg?post_id=465468&theme=dark&period=daily" alt="GPT&#0032;Computer&#0032;Assistant - Create&#0032;intelligence&#0032;for&#0032;your&#0032;products | Product Hunt" height=30  /></a>
   </p>
 
@@ -65,11 +55,7 @@
 ## Installation
 
 ```bash
-<<<<<<< HEAD
-pip install 'upsonic[server]'==0.35.0a1737117468
-=======
 pip install 'upsonic[server]'==0.35.0a1737212799
->>>>>>> 3ef69545
 
 ```
 <br>
@@ -103,52 +89,6 @@
 ```python
 # Define a new Task
 description = "Research latest news in Anthropic and OpenAI"
-<<<<<<< HEAD
-
-```
-
-### 2) Response Format
-
-The output is essential for deploying an AI agent across apps or as a service. In Upsonic, we use Pydantic BaseClass as input for the task system. This allows you to configure the output exactly how you want it, such as a list of news with title, body, and URL. You can create a flexible yet robust output mechanism that improves interoperability between the agent and your app.
-
-```python
-# Example ObjectResponse usage
-class News(ObjectResponse):
-    title: str
-    body: str
-    url: str
-
-class response_format(ObjectResponse):
-    news_list: list[News]
-
-```
-
-### 3) Tool Integration
-
-Our Framework officially supports Model Context Protocol (MCP) and custom tools. You can use hundreds of MCP servers at https://glama.ai/mcp/servers or https://smithery.ai/ We also support Python functions inside a class as a tool. You can easily generate your integrations with that.
-
-```python
-@client.mcp()
-class hackernews_mcp:
-    command = "uvx"
-    args = ["mcp-hn"]
-
-@client.tool()
-class MyTools:
-    def our_server_status():
-        return True
-
-tools = [Search, MyTools] # GitHub
-
-```
-
-### 4) Task Defination
-
-After defining these terms, you are ready to generate your first task. This structure is a key component of the Upsonic task-oriented structure. Once you define a task, you can run it with agents or directly via an LLM call to obtain the result over the Task object. The automatic sub-task mechanism is also essential for enhancing quality and precision. 
-
-This simplicity is a hallmark of Upsonic.
-
-=======
 
 ```
 
@@ -194,7 +134,6 @@
 
 This simplicity is a hallmark of Upsonic.
 
->>>>>>> 3ef69545
 ```python
 task1 = Task(description=description, response_format=response_format, tools=tools)
 
@@ -216,7 +155,6 @@
 
 ```
 
-<<<<<<< HEAD
 <br>
 <br>
 
@@ -228,38 +166,11 @@
 client.agent(product_manager_agent, task1)
 
 print(task1.response)
-=======
-<br>
-<br>
-
-## Running Tasks
-
-Define the task and the agent, then combine them and run. The Upsonic Server will prepare and run the task. This standard method simplifies the use of agents in your SaaS applications or your new vertical AI agents.
-
-```python
-client.agent(product_manager_agent, task1)
-
-print(task1.response)
-
-```
-<br>
-<br>
-
-## Features (Beta)
-
-### Only One LLM Call
-
-LLMs have always been intelligent. We know exactly when to call an agent or an LLM. This creates a smooth transition from LLM to agent systems. The call method works like an agent, based on tasks and optimizing cost and latency for your requirements. Focus on the task. Don't waste time with complex architectures.
-
-```python
-client.call(task1)
->>>>>>> 3ef69545
-
-```
-<br>
-<br>
-
-<<<<<<< HEAD
+
+```
+<br>
+<br>
+
 ## Features (Beta)
 
 ### Only One LLM Call
@@ -339,75 +250,6 @@
 
 ```python
 client.multi_agent([agent1, agent2], [task1, task2])
-=======
-### Memory
-
-Humans have an incredible capacity for context length, which reflects their comprehensive context awareness and consistently produces superior results. In Upsonic, our memory system adeptly handles complex workflows, delivering highly personalized outcomes. It seamlessly remembers prior tasks and preferences, ensuring optimal performance. You can confidently set up memory settings within AgentConfiguration, leveraging the agent_id system. Agents, each with their distinct personality, are uniquely identified by their ID, ensuring precise and efficient execution.
-
-```python
-
-agent_id_ = "product_manager_agent"
-
-product_manager_agent = AgentConfiguration(
-    agent_id_=agent_id_
-    ...
-    memory=True
-)
-
-```
-
-### Knowledge Base
-
-The Knowledge Base provides private or public content to your agent to ensure accurate and context-aware tasks. For example, you can provide a PDF and URL to the agent. The Knowledge Base seamlessly integrates with the Task System, requiring these sources. 
-
-```python
-from upsonic import KnowledgeBase
-
-my_knowledge_base = KnowledgeBase(files=["sample.pdf", "<https://upsonic.ai>"])
-
-task1 = Task(
-    ...
-    context[my_knowledge_base]
-)
-
-```
-
-### Connecting Task Outputs
-
-Chaining tasks is essential for complex workflows where one task's output informs the next. You can assign a task to another as context for performing the job. This will prepare the response of task 1 for task 2.
-
-```python
-
-task1 = Task(
-    ...
-)
-
-task2 = Task(
-    ...
-    context[task1]
-)
-
-```
-
-### Be an Human
-
-Agent and characterization are based on LLM itself. We are trying to characterize the developer, PM, and marketing. Sometimes, we need to give a human name. This is required for tasks like sending personalized messages or outreach. For these requirements, we have name and contact settings in AgentConfiguration. The agent will feel like a human as you specify.
-
-```python
-product_manager_agent = AgentConfiguration(
-    ...
-    name="John Walk"
-    contact="john@upsonic.ai"
-)
-
-```
-
-### Multi Agent
-
-Distribute tasks effectively across agents with our automated task distribution mechanism. This tool matches tasks based on the relationship between agent and task, ensuring collaborative problem-solving across agents and tasks. 
-
-```python
-client.multi_agent([agent1, agent2], [task1, task2])
 ```
 
 ### Reliable Computer Use
@@ -422,18 +264,9 @@
 tools = [ComputerUse]
 ...
 
->>>>>>> 3ef69545
-```
-
-### Reliable Computer Use
-
-<<<<<<< HEAD
-### Dockerized Server Deploy
-
-### Refrection (Soon)
-
-### Verifiers (Soon)
-=======
+```
+
+
 <br>
 <br>
 <br>
@@ -443,5 +276,4 @@
 
 - **Dockerized Server Deploy**
 - **Refrection**
-- **Verifiers**
->>>>>>> 3ef69545
+- **Verifiers**