import os
from pydantic_ai.settings import ModelSettings
from decimal import Decimal
from pydantic_ai.models.openai import OpenAIModelSettings
from pydantic_ai.models.anthropic import AnthropicModelSettings
from typing import Literal, Dict, Optional, Any

# Import pricing functionality from separate module
from .model_pricing import (
    get_dynamic_pricing_for_model,
    get_all_available_openrouter_models,
    refresh_dynamic_pricing,
    is_openrouter_model_available,
    get_estimated_cost_for_tokens,
)

# Define all available model names
ModelNames = Literal[
    "openai/gpt-4o",
    "openai/gpt-4.5-preview",
    "openai/o3-mini",
    "openai/gpt-4o-mini",
    "openai/gpt-4.1-nano",
    "openai/gpt-4.1-mini",
    "openai/gpt-4.1",
    "openai/o4-mini",
    "azure/gpt-4o",
    "azure/gpt-4o-mini",
    "claude/claude-3-5-sonnet",
    "claude/claude-3-7-sonnet",
    "bedrock/claude-3-5-sonnet",
    "gemini/gemini-2.0-flash",
    "gemini/gemini-1.5-pro",
    "gemini/gemini-1.5-flash",
    "ollama/llama3.1:8b",
    "ollama/llama3.1:70b",
    "ollama/qwen3:30b",
    "deepseek/deepseek-chat",
    "openrouter/anthropic/claude-3-sonnet",
    "openrouter/meta-llama/llama-3.1-8b-instruct",
    "openrouter/google/gemini-pro",
    "openrouter/<provider>/<model>",
]


# Define model settings in a centralized dictionary for easier maintenance
MODEL_SETTINGS = {
    "openai": OpenAIModelSettings(parallel_tool_calls=False),
    "anthropic": AnthropicModelSettings(parallel_tool_calls=False),
    "openrouter": OpenAIModelSettings(parallel_tool_calls=False),
    # Add other provider settings as needed
}

# OpenAI models that don't support parallel tool calls
OPENAI_NON_PARALLEL_MODELS = {
    "o3-mini": True,
}

# Comprehensive model registry for easier maintenance and extension
MODEL_REGISTRY = {
    # OpenAI models
    "openai/gpt-4o": {
        "provider": "openai",
        "model_name": "gpt-4o",
        "capabilities": [],
        "pricing": {"input": 2.50, "output": 10.00},
        "required_environment_variables": ["OPENAI_API_KEY"],
    },
    "openai/gpt-4.5-preview": {
        "provider": "openai",
        "model_name": "gpt-4.5-preview",
        "capabilities": [],
        "pricing": {"input": 75.00, "output": 150.00},
        "required_environment_variables": ["OPENAI_API_KEY"],
    },
    "openai/gpt-4.1-nano": {
        "provider": "openai",
        "model_name": "gpt-4.1-nano",
        "capabilities": [],
        "pricing": {"input": 0.10, "output": 0.40},
        "required_environment_variables": ["OPENAI_API_KEY"],
    },
    "openai/gpt-4.1-mini": {
        "provider": "openai",
        "model_name": "gpt-4.1-mini",
        "capabilities": [],
        "pricing": {"input": 0.40, "output": 1.60},
        "required_environment_variables": ["OPENAI_API_KEY"],
    },
    "openai/o3-mini": {
        "provider": "openai",
        "model_name": "o3-mini",
        "capabilities": [],
        "pricing": {"input": 1.1, "output": 4.4},
        "required_environment_variables": ["OPENAI_API_KEY"],
    },
    "openai/gpt-4o-mini": {
        "provider": "openai",
        "model_name": "gpt-4o-mini",
        "capabilities": [],
        "pricing": {"input": 0.15, "output": 0.60},
        "required_environment_variables": ["OPENAI_API_KEY"],
    },
    "openai/gpt-4.1": {
        "provider": "openai",
        "model_name": "gpt-4.1",
        "capabilities": [],
        "pricing": {"input": 2.0, "output": 8.0},
        "required_environment_variables": ["OPENAI_API_KEY"],
    },
    "openai/o4-mini": {
        "provider": "openai",
        "model_name": "o4-mini",
        "capabilities": [],
        "pricing": {"input": 1.10, "output": 4.40},
        "required_environment_variables": ["OPENAI_API_KEY"],
    },
    # Azure OpenAI models
    "azure/gpt-4o": {
        "provider": "azure_openai",
        "model_name": "gpt-4o",
        "capabilities": [],
        "pricing": {"input": 2.50, "output": 10.00},
        "required_environment_variables": [
            "AZURE_OPENAI_ENDPOINT",
            "AZURE_OPENAI_API_VERSION",
            "AZURE_OPENAI_API_KEY",
        ],
    },
    "azure/gpt-4o-mini": {
        "provider": "azure_openai",
        "model_name": "gpt-4o-mini",
        "capabilities": [],
        "pricing": {"input": 0.15, "output": 0.60},
        "required_environment_variables": [
            "AZURE_OPENAI_ENDPOINT",
            "AZURE_OPENAI_API_VERSION",
            "AZURE_OPENAI_API_KEY",
        ],
    },
    # Deepseek model
    "deepseek/deepseek-chat": {
        "provider": "deepseek",
        "model_name": "deepseek-chat",
        "capabilities": [],
        "pricing": {"input": 0.27, "output": 1.10},
        "required_environment_variables": ["DEEPSEEK_API_KEY"],
    },
    "gemini/gemini-2.0-flash": {
        "provider": "gemini",
        "model_name": "gemini-2.0-flash",
        "capabilities": [],
        "pricing": {"input": 0.10, "output": 0.40},
        "required_environment_variables": ["GOOGLE_GLA_API_KEY"],
    },
    "gemini/gemini-1.5-pro": {
        "provider": "gemini",
        "model_name": "gemini-1.5-pro",
        "capabilities": [],
        "pricing": {"input": 1.25, "output": 5.00},
        "required_environment_variables": ["GOOGLE_GLA_API_KEY"],
    },
    "gemini/gemini-1.5-flash": {
        "provider": "gemini",
        "model_name": "gemini-1.5-flash",
        "capabilities": [],
        "pricing": {"input": 0.075, "output": 0.30},
        "required_environment_variables": ["GOOGLE_GLA_API_KEY"],
    },
<<<<<<< HEAD
    "ollama/llama3.2": {
        "provider": "ollama",
        "model_name": "llama3.2",
        "capabilities": [],
        "pricing": {"input": 0.0, "output": 0.0},
        "required_environment_variables": [],
    },
    "ollama/llama3.1:70b": {
        "provider": "ollama",
        "model_name": "llama3.1:70b",
        "capabilities": [],
        "pricing": {"input": 0.0, "output": 0.0},
        "required_environment_variables": [],
    },
    "ollama/llama3.1": {
        "provider": "ollama",
        "model_name": "llama3.1",
=======
    



    "ollama/llama3.1:8b": {
        "provider": "ollama", 
        "model_name": "llama3.1:8b", 
>>>>>>> 62b69353
        "capabilities": [],
        "pricing": {"input": 0.0, "output": 0.0},
        "required_environment_variables": [],
    },
<<<<<<< HEAD
    "ollama/llama3.3": {
        "provider": "ollama",
        "model_name": "llama3.3",
=======

    "ollama/llama3.1:70b": {
        "provider": "ollama", 
        "model_name": "llama3.1:70b", 
>>>>>>> 62b69353
        "capabilities": [],
        "pricing": {"input": 0.0, "output": 0.0},
        "required_environment_variables": [],
    },
<<<<<<< HEAD
    "ollama/qwen2.5": {
        "provider": "ollama",
        "model_name": "qwen2.5",
=======

    "ollama/qwen3:30b": {
        "provider": "ollama", 
        "model_name": "qwen3:30b", 
>>>>>>> 62b69353
        "capabilities": [],
        "pricing": {"input": 0.0, "output": 0.0},
        "required_environment_variables": [],
    },
    # Anthropic models
    "claude/claude-3-5-sonnet": {
        "provider": "anthropic",
        "model_name": "claude-3-5-sonnet-latest",
        "capabilities": ["computer_use"],
        "pricing": {"input": 3.00, "output": 15.00},
        "required_environment_variables": ["ANTHROPIC_API_KEY"],
    },
    "claude/claude-3-7-sonnet": {
        "provider": "anthropic",
        "model_name": "claude-3-7-sonnet-latest",
        "capabilities": ["computer_use"],
        "pricing": {"input": 3.00, "output": 15.00},
        "required_environment_variables": ["ANTHROPIC_API_KEY"],
    },
    # Bedrock Anthropic models
    "bedrock/claude-3-5-sonnet": {
        "provider": "bedrock_anthropic",
        "model_name": "us.anthropic.claude-3-5-sonnet-20240620-v1:0",
        "capabilities": ["computer_use"],
        "pricing": {"input": 3.00, "output": 15.00},
        "required_environment_variables": [
            "AWS_ACCESS_KEY_ID",
            "AWS_SECRET_ACCESS_KEY",
            "AWS_REGION",
        ],
    },
    # OpenRouter models (pricing fetched dynamically from API)
    "openrouter/anthropic/claude-3-sonnet": {
        "provider": "openrouter",
        "model_name": "anthropic/claude-3-sonnet",
        "capabilities": [],
        "pricing": {"input": 0.0, "output": 0.0},  # Dynamic pricing used
        "required_environment_variables": ["OPENROUTER_API_KEY"],
    },
    "openrouter/meta-llama/llama-3.1-8b-instruct": {
        "provider": "openrouter",
        "model_name": "meta-llama/llama-3.1-8b-instruct",
        "capabilities": [],
        "pricing": {"input": 0.0, "output": 0.0},  # Dynamic pricing used
        "required_environment_variables": ["OPENROUTER_API_KEY"],
    },
    "openrouter/google/gemini-pro": {
        "provider": "openrouter",
        "model_name": "google/gemini-pro",
        "capabilities": [],
        "pricing": {"input": 0.0, "output": 0.0},  # Dynamic pricing used
        "required_environment_variables": ["OPENROUTER_API_KEY"],
    },
}

# Helper functions for model registry access


def get_model_registry_entry(llm_model: str):
    """Get model registry entry or return None if not found."""
    if llm_model in MODEL_REGISTRY:
        return MODEL_REGISTRY[llm_model]

    # Handle dynamic OpenRouter models
    if llm_model.startswith("openrouter/"):
        # Extract the model name after openrouter/
        model_name = llm_model.split("openrouter/", 1)[1]
        return {
            "provider": "openrouter",
            "model_name": model_name,  # Use the full model name as provided
            "capabilities": [],
            "pricing": {"input": 0.0, "output": 0.0},
            "required_environment_variables": ["OPENROUTER_API_KEY"],
        }

    # Try case-insensitive match as fallback
    llm_model_lower = llm_model.lower()
    for model_id, details in MODEL_REGISTRY.items():
        if model_id.lower() == llm_model_lower:
            return details

    return None


def get_model_family(provider_type: str):
    """Get all models of a specific provider type."""
    return [
        model
        for model, info in MODEL_REGISTRY.items()
        if info["provider"] == provider_type
    ]


# Pre-computed model family groupings
OPENAI_MODELS = [
    model
    for model, info in MODEL_REGISTRY.items()
    if info["provider"] in ["openai", "azure_openai", "deepseek"]
]
ANTHROPIC_MODELS = [
    model
    for model, info in MODEL_REGISTRY.items()
    if info["provider"] in ["anthropic", "bedrock_anthropic"]
]


def get_model_settings(llm_model: str, tools=None):
    """Get the appropriate model settings based on the model type."""
    # If no tools are provided, no model settings are needed
    if not tools:
        return None

    # Get model info from registry
    model_info = get_model_registry_entry(llm_model)
    if not model_info:
        return None

    # Filter out ComputerUse tools if model doesn't support computer_use capability
    filtered_tools = []
    for tool in tools:
        if "ComputerUse" in tool and not has_capability(llm_model, "computer_use"):
            continue
        filtered_tools.append(tool)

    # If no tools remain after filtering, return None
    if not filtered_tools:
        return None

    # Special handling for OpenAI models that don't support parallel tool calls
    if (
        model_info["provider"] == "openai"
        and model_info["model_name"] in OPENAI_NON_PARALLEL_MODELS
    ):
        return OpenAIModelSettings()

    # For all other models, return provider settings
    provider = model_info["provider"]
    if provider in MODEL_SETTINGS:
        return MODEL_SETTINGS[provider]

    # Log when no settings match is found
    print(f"Warning: No model settings found for {llm_model}")
    return None


def get_pricing(llm_model: str):
    """
    Get pricing information for a model.
    Always tries dynamic pricing from OpenRouter API first, then falls back to static pricing.
    """
    # Always try dynamic pricing first (with 3s timeout)
    dynamic_pricing = get_dynamic_pricing_for_model(llm_model)
    if dynamic_pricing:
        return dynamic_pricing

    # Fall back to static pricing from model registry
    model_info = get_model_registry_entry(llm_model)
    if model_info and "pricing" in model_info:
        return model_info["pricing"]
    return None


def get_estimated_cost(input_tokens: int, output_tokens: int, llm_model: str):
    """
    Calculate estimated cost for token usage with a specific model.
    Uses dynamic pricing when available, falls back to static pricing.
    """
    pricing = get_pricing(llm_model)
    return get_estimated_cost_for_tokens(input_tokens, output_tokens, pricing)


def has_capability(llm_model: str, capability: str):
    """Check if a model has a specific capability."""
    model_info = get_model_registry_entry(llm_model)
    if model_info and "capabilities" in model_info:
        return capability in model_info["capabilities"]
    return False


# Re-export pricing functions for backward compatibility
# These are now imported from model_pricing module<|MERGE_RESOLUTION|>--- conflicted
+++ resolved
@@ -167,10 +167,9 @@
         "pricing": {"input": 0.075, "output": 0.30},
         "required_environment_variables": ["GOOGLE_GLA_API_KEY"],
     },
-<<<<<<< HEAD
-    "ollama/llama3.2": {
+    "ollama/llama3.1:8b": {
         "provider": "ollama",
-        "model_name": "llama3.2",
+        "model_name": "llama3.1:8b",
         "capabilities": [],
         "pricing": {"input": 0.0, "output": 0.0},
         "required_environment_variables": [],
@@ -182,46 +181,9 @@
         "pricing": {"input": 0.0, "output": 0.0},
         "required_environment_variables": [],
     },
-    "ollama/llama3.1": {
+    "ollama/qwen3:30b": {
         "provider": "ollama",
-        "model_name": "llama3.1",
-=======
-    
-
-
-
-    "ollama/llama3.1:8b": {
-        "provider": "ollama", 
-        "model_name": "llama3.1:8b", 
->>>>>>> 62b69353
-        "capabilities": [],
-        "pricing": {"input": 0.0, "output": 0.0},
-        "required_environment_variables": [],
-    },
-<<<<<<< HEAD
-    "ollama/llama3.3": {
-        "provider": "ollama",
-        "model_name": "llama3.3",
-=======
-
-    "ollama/llama3.1:70b": {
-        "provider": "ollama", 
-        "model_name": "llama3.1:70b", 
->>>>>>> 62b69353
-        "capabilities": [],
-        "pricing": {"input": 0.0, "output": 0.0},
-        "required_environment_variables": [],
-    },
-<<<<<<< HEAD
-    "ollama/qwen2.5": {
-        "provider": "ollama",
-        "model_name": "qwen2.5",
-=======
-
-    "ollama/qwen3:30b": {
-        "provider": "ollama", 
-        "model_name": "qwen3:30b", 
->>>>>>> 62b69353
+        "model_name": "qwen3:30b",
         "capabilities": [],
         "pricing": {"input": 0.0, "output": 0.0},
         "required_environment_variables": [],
