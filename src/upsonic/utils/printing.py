from typing import Any, Dict, Literal, Optional, Union, TYPE_CHECKING
from decimal import Decimal

if TYPE_CHECKING:
    from upsonic.models import Model
from rich.console import Console
from rich.panel import Panel
from rich.table import Table
from rich.align import Align
from rich.text import Text
import platform
from rich.markup import escape


console = Console()

def get_estimated_cost(input_tokens: int, output_tokens: int, model_provider: Union["Model", str]) -> str:
    """
    Calculate estimated cost based on tokens and model provider.
    
    This function provides accurate cost estimation for both streaming and non-streaming
    agent executions by using comprehensive pricing data for all supported models.
    
    Args:
        input_tokens: Number of input/prompt tokens
        output_tokens: Number of output/completion tokens  
        model_provider: Model instance or model name string
        
    Returns:
        Formatted cost string (e.g., "~$0.0123")
    """
    try:
        if input_tokens is None or output_tokens is None:
            return "~$0.0000"
        
        try:
            input_tokens = max(0, int(input_tokens))
            output_tokens = max(0, int(output_tokens))
        except (ValueError, TypeError):
            return "~$0.0000"
        
        try:
            from genai_prices import calculate_cost
            from upsonic.usage import RequestUsage
            
            usage = RequestUsage(
                input_tokens=input_tokens,
                output_tokens=output_tokens
            )
            
            model_name = _get_model_name(model_provider)
            cost = calculate_cost(usage, model_name)
            return f"~${cost:.4f}"
            
        except ImportError:
            pass
        except Exception:
            pass
        
        model_name = _get_model_name(model_provider)
        pricing_data = _get_model_pricing(model_name)
        
        if not pricing_data:
            pricing_data = {
                'input_cost_per_1m': 0.50,
                'output_cost_per_1m': 1.50
            }
        
        input_cost = (input_tokens / 1_000_000) * pricing_data['input_cost_per_1m']
        output_cost = (output_tokens / 1_000_000) * pricing_data['output_cost_per_1m']
        total_cost = input_cost + output_cost
        
        if total_cost < 0.0001:
            return f"~${total_cost:.6f}"
        elif total_cost < 0.01:
            return f"~${total_cost:.5f}"
        else:
            return f"~${total_cost:.4f}"
        
    except Exception as e:
        console.print(f"[yellow]Warning: Cost calculation failed: {e}[/yellow]")
        return "~$0.0000"


def _get_model_name(model_provider: Union["Model", str]) -> str:
    """Extract model name from model provider."""
    if isinstance(model_provider, str):
        if '/' in model_provider:
            return model_provider.split('/', 1)[1]
        return model_provider
    elif hasattr(model_provider, 'model_name'):
        model_name = model_provider.model_name
        # Handle case where model_name might be a coroutine (in tests)
        if hasattr(model_name, '__await__'):
            return "test-model"  # Default for async mocks
        return model_name
    else:
        return str(model_provider)


def _get_model_pricing(model_name: str) -> Optional[Dict[str, float]]:
    """Get comprehensive pricing data for a model."""
    # Handle case where model_name might be a coroutine (in tests)
    if hasattr(model_name, '__await__'):
        model_name = "test-model"
    
    # Ensure model_name is a string
    model_name = str(model_name)
    
    pricing_map = {
        'gpt-4o': {'input_cost_per_1m': 2.50, 'output_cost_per_1m': 10.00},
        'gpt-4o-2024-05-13': {'input_cost_per_1m': 2.50, 'output_cost_per_1m': 10.00},
        'gpt-4o-2024-08-06': {'input_cost_per_1m': 2.50, 'output_cost_per_1m': 10.00},
        'gpt-4o-2024-11-20': {'input_cost_per_1m': 2.50, 'output_cost_per_1m': 10.00},
        'gpt-4o-mini': {'input_cost_per_1m': 0.15, 'output_cost_per_1m': 0.60},
        'gpt-4o-mini-2024-07-18': {'input_cost_per_1m': 0.15, 'output_cost_per_1m': 0.60},
        'gpt-4-turbo': {'input_cost_per_1m': 10.00, 'output_cost_per_1m': 30.00},
        'gpt-4-turbo-2024-04-09': {'input_cost_per_1m': 10.00, 'output_cost_per_1m': 30.00},
        'gpt-4': {'input_cost_per_1m': 30.00, 'output_cost_per_1m': 60.00},
        'gpt-4-0613': {'input_cost_per_1m': 30.00, 'output_cost_per_1m': 60.00},
        'gpt-4-32k': {'input_cost_per_1m': 60.00, 'output_cost_per_1m': 120.00},
        'gpt-4-32k-0613': {'input_cost_per_1m': 60.00, 'output_cost_per_1m': 120.00},
        'gpt-3.5-turbo': {'input_cost_per_1m': 0.50, 'output_cost_per_1m': 1.50},
        'gpt-3.5-turbo-1106': {'input_cost_per_1m': 0.50, 'output_cost_per_1m': 1.50},
        'gpt-3.5-turbo-16k': {'input_cost_per_1m': 3.00, 'output_cost_per_1m': 4.00},
        'gpt-3.5-turbo-16k-0613': {'input_cost_per_1m': 3.00, 'output_cost_per_1m': 4.00},
        'gpt-5': {'input_cost_per_1m': 5.00, 'output_cost_per_1m': 15.00},
        'gpt-5-2025-08-07': {'input_cost_per_1m': 5.00, 'output_cost_per_1m': 15.00},
        'gpt-5-mini': {'input_cost_per_1m': 0.30, 'output_cost_per_1m': 1.20},
        'gpt-5-mini-2025-08-07': {'input_cost_per_1m': 0.30, 'output_cost_per_1m': 1.20},
        'gpt-5-nano': {'input_cost_per_1m': 0.10, 'output_cost_per_1m': 0.40},
        'gpt-5-nano-2025-08-07': {'input_cost_per_1m': 0.10, 'output_cost_per_1m': 0.40},
        'gpt-4.1': {'input_cost_per_1m': 3.00, 'output_cost_per_1m': 12.00},
        'gpt-4.1-2025-04-14': {'input_cost_per_1m': 3.00, 'output_cost_per_1m': 12.00},
        'gpt-4.1-mini': {'input_cost_per_1m': 0.20, 'output_cost_per_1m': 0.80},
        'gpt-4.1-mini-2025-04-14': {'input_cost_per_1m': 0.20, 'output_cost_per_1m': 0.80},
        'gpt-4.1-nano': {'input_cost_per_1m': 0.08, 'output_cost_per_1m': 0.32},
        'gpt-4.1-nano-2025-04-14': {'input_cost_per_1m': 0.08, 'output_cost_per_1m': 0.32},
        'o1': {'input_cost_per_1m': 15.00, 'output_cost_per_1m': 60.00},
        'o1-2024-12-17': {'input_cost_per_1m': 15.00, 'output_cost_per_1m': 60.00},
        'o1-mini': {'input_cost_per_1m': 3.00, 'output_cost_per_1m': 12.00},
        'o1-mini-2024-09-12': {'input_cost_per_1m': 3.00, 'output_cost_per_1m': 12.00},
        'o1-preview': {'input_cost_per_1m': 15.00, 'output_cost_per_1m': 60.00},
        'o1-preview-2024-09-12': {'input_cost_per_1m': 15.00, 'output_cost_per_1m': 60.00},
        'o1-pro': {'input_cost_per_1m': 60.00, 'output_cost_per_1m': 180.00},
        'o1-pro-2025-03-19': {'input_cost_per_1m': 60.00, 'output_cost_per_1m': 180.00},
        'o3': {'input_cost_per_1m': 20.00, 'output_cost_per_1m': 80.00},
        'o3-2025-04-16': {'input_cost_per_1m': 20.00, 'output_cost_per_1m': 80.00},
        'o3-mini': {'input_cost_per_1m': 4.00, 'output_cost_per_1m': 16.00},
        'o3-mini-2025-01-31': {'input_cost_per_1m': 4.00, 'output_cost_per_1m': 16.00},
        'o3-pro': {'input_cost_per_1m': 80.00, 'output_cost_per_1m': 240.00},
        'o3-pro-2025-06-10': {'input_cost_per_1m': 80.00, 'output_cost_per_1m': 240.00},
        'o3-deep-research': {'input_cost_per_1m': 100.00, 'output_cost_per_1m': 300.00},
        'o3-deep-research-2025-06-26': {'input_cost_per_1m': 100.00, 'output_cost_per_1m': 300.00},
        'claude-3-5-sonnet-20241022': {'input_cost_per_1m': 3.00, 'output_cost_per_1m': 15.00},
        'claude-3-5-sonnet-latest': {'input_cost_per_1m': 3.00, 'output_cost_per_1m': 15.00},
        'claude-3-5-sonnet-20240620': {'input_cost_per_1m': 3.00, 'output_cost_per_1m': 15.00},
        'claude-3-5-haiku-20241022': {'input_cost_per_1m': 0.80, 'output_cost_per_1m': 4.00},
        'claude-3-5-haiku-latest': {'input_cost_per_1m': 0.80, 'output_cost_per_1m': 4.00},
        'claude-3-7-sonnet-20250219': {'input_cost_per_1m': 3.00, 'output_cost_per_1m': 15.00},
        'claude-3-7-sonnet-latest': {'input_cost_per_1m': 3.00, 'output_cost_per_1m': 15.00},
        'claude-3-opus-20240229': {'input_cost_per_1m': 15.00, 'output_cost_per_1m': 75.00},
        'claude-3-opus-latest': {'input_cost_per_1m': 15.00, 'output_cost_per_1m': 75.00},
        'claude-3-haiku-20240307': {'input_cost_per_1m': 0.25, 'output_cost_per_1m': 1.25},
        'claude-4-opus-20250514': {'input_cost_per_1m': 20.00, 'output_cost_per_1m': 100.00},
        'claude-4-sonnet-20250514': {'input_cost_per_1m': 4.00, 'output_cost_per_1m': 20.00},
        'claude-opus-4-0': {'input_cost_per_1m': 20.00, 'output_cost_per_1m': 100.00},
        'claude-opus-4-1-20250805': {'input_cost_per_1m': 20.00, 'output_cost_per_1m': 100.00},
        'claude-opus-4-20250514': {'input_cost_per_1m': 20.00, 'output_cost_per_1m': 100.00},
        'claude-sonnet-4-0': {'input_cost_per_1m': 4.00, 'output_cost_per_1m': 20.00},
        'claude-sonnet-4-20250514': {'input_cost_per_1m': 4.00, 'output_cost_per_1m': 20.00},
        
        'gemini-2.0-flash': {'input_cost_per_1m': 0.075, 'output_cost_per_1m': 0.30},
        'gemini-2.0-flash-lite': {'input_cost_per_1m': 0.0375, 'output_cost_per_1m': 0.15},
        'gemini-2.5-flash': {'input_cost_per_1m': 0.075, 'output_cost_per_1m': 0.30},
        'gemini-2.5-flash-lite': {'input_cost_per_1m': 0.0375, 'output_cost_per_1m': 0.15},
        'gemini-2.5-pro': {'input_cost_per_1m': 1.25, 'output_cost_per_1m': 5.00},
        'gemini-1.5-pro': {'input_cost_per_1m': 1.25, 'output_cost_per_1m': 5.00},
        'gemini-1.5-flash': {'input_cost_per_1m': 0.075, 'output_cost_per_1m': 0.30},
        'gemini-1.0-pro': {'input_cost_per_1m': 0.50, 'output_cost_per_1m': 1.50},
        
        'llama-3.3-70b-versatile': {'input_cost_per_1m': 0.59, 'output_cost_per_1m': 0.79},
        'llama-3.1-8b-instant': {'input_cost_per_1m': 0.05, 'output_cost_per_1m': 0.05},
        'llama3-70b-8192': {'input_cost_per_1m': 0.59, 'output_cost_per_1m': 0.79},
        'llama3-8b-8192': {'input_cost_per_1m': 0.05, 'output_cost_per_1m': 0.05},
        'mixtral-8x7b-32768': {'input_cost_per_1m': 0.24, 'output_cost_per_1m': 0.24},
        'gemma2-9b-it': {'input_cost_per_1m': 0.10, 'output_cost_per_1m': 0.10},
        
        'mistral-large-latest': {'input_cost_per_1m': 2.00, 'output_cost_per_1m': 6.00},
        'mistral-small-latest': {'input_cost_per_1m': 1.00, 'output_cost_per_1m': 3.00},
        'codestral-latest': {'input_cost_per_1m': 0.20, 'output_cost_per_1m': 0.20},
        
        'command': {'input_cost_per_1m': 1.00, 'output_cost_per_1m': 2.00},
        'command-light': {'input_cost_per_1m': 0.30, 'output_cost_per_1m': 0.30},
        'command-r': {'input_cost_per_1m': 0.50, 'output_cost_per_1m': 1.50},
        'command-r-plus': {'input_cost_per_1m': 3.00, 'output_cost_per_1m': 15.00},
        
        'deepseek-chat': {'input_cost_per_1m': 0.14, 'output_cost_per_1m': 0.28},
        'deepseek-reasoner': {'input_cost_per_1m': 0.55, 'output_cost_per_1m': 2.19},
        
        'grok-4': {'input_cost_per_1m': 0.01, 'output_cost_per_1m': 0.03},
        'grok-4-0709': {'input_cost_per_1m': 0.01, 'output_cost_per_1m': 0.03},
        'grok-3': {'input_cost_per_1m': 0.01, 'output_cost_per_1m': 0.03},
        'grok-3-mini': {'input_cost_per_1m': 0.01, 'output_cost_per_1m': 0.03},
        'grok-3-fast': {'input_cost_per_1m': 0.01, 'output_cost_per_1m': 0.03},
        'grok-3-mini-fast': {'input_cost_per_1m': 0.01, 'output_cost_per_1m': 0.03},
        
        'moonshot-v1-8k': {'input_cost_per_1m': 0.012, 'output_cost_per_1m': 0.012},
        'moonshot-v1-32k': {'input_cost_per_1m': 0.024, 'output_cost_per_1m': 0.024},
        'moonshot-v1-128k': {'input_cost_per_1m': 0.06, 'output_cost_per_1m': 0.06},
        'kimi-latest': {'input_cost_per_1m': 0.012, 'output_cost_per_1m': 0.012},
        'kimi-thinking-preview': {'input_cost_per_1m': 0.012, 'output_cost_per_1m': 0.012},
        
        'gpt-oss-120b': {'input_cost_per_1m': 0.10, 'output_cost_per_1m': 0.10},
        'llama3.1-8b': {'input_cost_per_1m': 0.05, 'output_cost_per_1m': 0.05},
        'llama-3.3-70b': {'input_cost_per_1m': 0.20, 'output_cost_per_1m': 0.20},
        'llama-4-scout-17b-16e-instruct': {'input_cost_per_1m': 0.15, 'output_cost_per_1m': 0.15},
        'llama-4-maverick-17b-128e-instruct': {'input_cost_per_1m': 0.15, 'output_cost_per_1m': 0.15},
        'qwen-3-235b-a22b-instruct-2507': {'input_cost_per_1m': 0.30, 'output_cost_per_1m': 0.30},
        'qwen-3-32b': {'input_cost_per_1m': 0.10, 'output_cost_per_1m': 0.10},
        'qwen-3-coder-480b': {'input_cost_per_1m': 0.50, 'output_cost_per_1m': 0.50},
        'qwen-3-235b-a22b-thinking-2507': {'input_cost_per_1m': 0.30, 'output_cost_per_1m': 0.30},
        
        'Qwen/QwQ-32B': {'input_cost_per_1m': 0.10, 'output_cost_per_1m': 0.10},
        'Qwen/Qwen2.5-72B-Instruct': {'input_cost_per_1m': 0.20, 'output_cost_per_1m': 0.20},
        'Qwen/Qwen3-235B-A22B': {'input_cost_per_1m': 0.30, 'output_cost_per_1m': 0.30},
        'Qwen/Qwen3-32B': {'input_cost_per_1m': 0.10, 'output_cost_per_1m': 0.10},
        'deepseek-ai/DeepSeek-R1': {'input_cost_per_1m': 0.55, 'output_cost_per_1m': 2.19},
        'meta-llama/Llama-3.3-70B-Instruct': {'input_cost_per_1m': 0.20, 'output_cost_per_1m': 0.20},
        'meta-llama/Llama-4-Maverick-17B-128E-Instruct': {'input_cost_per_1m': 0.15, 'output_cost_per_1m': 0.15},
        'meta-llama/Llama-4-Scout-17B-16E-Instruct': {'input_cost_per_1m': 0.15, 'output_cost_per_1m': 0.15},
        
        'test': {'input_cost_per_1m': 0.00, 'output_cost_per_1m': 0.00},
    }
    
    if model_name.startswith('bedrock:'):
        model_name = model_name.replace('bedrock:', '')
    
    provider_prefixes = ['anthropic:', 'google-gla:', 'google-vertex:', 'groq:', 'mistral:', 'cohere:', 'deepseek:', 'grok:', 'moonshotai:', 'cerebras:', 'huggingface:', 'heroku:']
    for prefix in provider_prefixes:
        if model_name.startswith(prefix):
            model_name = model_name.replace(prefix, '')
            break
    
    return pricing_map.get(model_name)


def get_estimated_cost_from_usage(usage: Union[Dict[str, int], Any], model_provider: Union["Model", str]) -> str:
    """Calculate estimated cost from usage data."""
    try:
        if isinstance(usage, dict):
            input_tokens = usage.get('input_tokens', 0)
            output_tokens = usage.get('output_tokens', 0)
        else:
            # RequestUsage objects have input_tokens and output_tokens attributes
            input_tokens = usage.input_tokens
            output_tokens = usage.output_tokens
        
        return get_estimated_cost(input_tokens, output_tokens, model_provider)
        
    except Exception as e:
        console.print(f"[yellow]Warning: Cost calculation from usage failed: {e}[/yellow]")
        return "~$0.0000"


def get_estimated_cost_from_run_result(run_result: Any, model_provider: Union["Model", str]) -> str:
    """Calculate estimated cost from a RunResult object."""
    try:
        total_input_tokens = 0
        total_output_tokens = 0
        
        if hasattr(run_result, 'all_messages'):
            messages = run_result.all_messages()
            for message in messages:
                # Only ModelResponse objects have usage information
                if hasattr(message, 'usage') and message.usage and hasattr(message, 'kind') and message.kind == 'response':
                    usage = message.usage
                    total_input_tokens += usage.input_tokens
                    total_output_tokens += usage.output_tokens
        
        return get_estimated_cost(total_input_tokens, total_output_tokens, model_provider)
        
    except Exception as e:
        console.print(f"[yellow]Warning: Cost calculation from RunResult failed: {e}[/yellow]")
        return "~$0.0000"


def get_estimated_cost_from_stream_result(stream_result: Any, model_provider: Union["Model", str]) -> str:
    """Calculate estimated cost from a StreamRunResult object."""
    try:
        total_input_tokens = 0
        total_output_tokens = 0
        
        if hasattr(stream_result, 'all_messages'):
            messages = stream_result.all_messages()
            for message in messages:
                # Only ModelResponse objects have usage information
                if hasattr(message, 'usage') and message.usage and hasattr(message, 'kind') and message.kind == 'response':
                    usage = message.usage
                    total_input_tokens += usage.input_tokens
                    total_output_tokens += usage.output_tokens
        
        return get_estimated_cost(total_input_tokens, total_output_tokens, model_provider)
        
    except Exception as e:
        console.print(f"[yellow]Warning: Cost calculation from StreamRunResult failed: {e}[/yellow]")
        return "~$0.0000"


def get_estimated_cost_from_agent(agent: Any, run_type: str = "last") -> str:
    """Calculate estimated cost from an Agent's run results."""
    try:
        if run_type in ["last", "non_stream"]:
            if hasattr(agent, 'get_run_result'):
                run_result = agent.get_run_result()
                if run_result and hasattr(run_result, 'all_messages') and run_result.all_messages():
                    return get_estimated_cost_from_run_result(run_result, agent.model)
        
        if run_type in ["last", "stream"]:
            if hasattr(agent, 'get_stream_run_result'):
                stream_result = agent.get_stream_run_result()
                if stream_result and hasattr(stream_result, 'all_messages') and stream_result.all_messages():
                    return get_estimated_cost_from_stream_result(stream_result, agent.model)
        
        return "~$0.0000"
        
    except Exception as e:
        console.print(f"[yellow]Warning: Cost calculation from Agent failed: {e}[/yellow]")
        return "~$0.0000"


price_id_summary = {}

def spacing():
    console.print("")


def escape_rich_markup(text):
    """Escape special characters in text to prevent Rich markup interpretation"""
    if text is None:
        return ""
    
    if not isinstance(text, str):
        text = str(text)
    
    return escape(text)


def connected_to_server(server_type: str, status: str, total_time: float = None):
    """
    Prints a 'Connected to Server' section for Upsonic, full width,
    with two columns: 
      - left column (labels) left-aligned
      - right column (values) left-aligned, positioned on the right half 
    """

    server_type = escape_rich_markup(server_type)

    if status.lower() == "established":
        status_text = "[green]✓ Established[/green]"
    elif status.lower() == "failed":
        status_text = "[red]✗ Failed[/red]"
    else:
        status_text = f"[cyan]… {escape_rich_markup(status)}[/cyan]"

    table = Table(show_header=False, expand=True, box=None)
    
    table.add_column("Label", justify="left", ratio=1)
    table.add_column("Value", justify="left", ratio=1)

    table.add_row("[bold]Server Type:[/bold]", f"[yellow]{server_type}[/yellow]")
    table.add_row("[bold]Connection Status:[/bold]", status_text)
    
    if total_time is not None:
        table.add_row("[bold]Total Time:[/bold]", f"[cyan]{total_time:.2f} seconds[/cyan]")

    table.width = 60

    panel = Panel(
        table, 
        title="[bold cyan]Upsonic - Server Connection[/bold cyan]",
        border_style="cyan",
        expand=True,  # panel takes the full terminal width
        width=70  # Adjust as preferred
    )

    console.print(panel)

    spacing()

def call_end(result: Any, model_provider: Any, response_format: str, start_time: float, end_time: float, usage: dict, tool_usage: list, debug: bool = False, price_id: str = None):
    if tool_usage and len(tool_usage) > 0:
        tool_table = Table(show_header=True, expand=True, box=None)
        tool_table.width = 60
        
        tool_table.add_column("[bold]Tool Name[/bold]", justify="left")
        tool_table.add_column("[bold]Parameters[/bold]", justify="left")
        tool_table.add_column("[bold]Result[/bold]", justify="left")

        for tool in tool_usage:
            tool_name = escape_rich_markup(str(tool.get('tool_name', '')))
            params = escape_rich_markup(str(tool.get('params', '')))
            result_str = escape_rich_markup(str(tool.get('tool_result', '')))
            
            if len(params) > 50:
                params = params[:47] + "..."
            if len(result_str) > 50:
                result_str = result_str[:47] + "..."
                
            tool_table.add_row(
                f"[cyan]{tool_name}[/cyan]",
                f"[yellow]{params}[/yellow]",
                f"[green]{result_str}[/green]"
            )

        tool_panel = Panel(
            tool_table,
            title=f"[bold cyan]Tool Usage Summary ({len(tool_usage)} tools)[/bold cyan]",
            border_style="cyan",
            expand=True,
            width=70
        )

        console.print(tool_panel)
        spacing()

    table = Table(show_header=False, expand=True, box=None)
    table.width = 60

    display_model_name = escape_rich_markup(model_provider.model_name)
    response_format = escape_rich_markup(response_format)
    price_id_display = escape_rich_markup(price_id) if price_id else None

    if price_id:
        estimated_cost = get_estimated_cost(usage['input_tokens'], usage['output_tokens'], model_provider)
        if price_id not in price_id_summary:
            price_id_summary[price_id] = {
                'input_tokens': 0,
                'output_tokens': 0,
                'estimated_cost': 0.0
            }
        price_id_summary[price_id]['input_tokens'] += usage['input_tokens']
        price_id_summary[price_id]['output_tokens'] += usage['output_tokens']
        try:
            cost_str = str(estimated_cost).replace('~', '').replace('$', '').strip()
            if isinstance(price_id_summary[price_id]['estimated_cost'], (float, int)):
                price_id_summary[price_id]['estimated_cost'] += float(cost_str)
            else:
                from decimal import Decimal
                price_id_summary[price_id]['estimated_cost'] = Decimal(str(price_id_summary[price_id]['estimated_cost'])) + Decimal(cost_str)
        except Exception as e:
            if debug:
                pass  # Error calculating cost

    result_str = str(result)
    if not debug:
        result_str = result_str[:370]
    if len(result_str) < len(str(result)):
        result_str += "..."

    table.add_row("[bold]Result:[/bold]", f"[green]{escape_rich_markup(result_str)}[/green]")
    panel = Panel(
        table,
        title="[bold white]Task Result[/bold white]",
        border_style="white",
        expand=True,
        width=70
    )

    console.print(panel)
    spacing()



def agent_end(result: Any, model_provider: Any, response_format: str, start_time: float, end_time: float, usage: dict, tool_usage: list, tool_count: int, context_count: int, debug: bool = False, price_id:str = None):
    if tool_usage and len(tool_usage) > 0:
        tool_table = Table(show_header=True, expand=True, box=None)
        tool_table.width = 60
        
        tool_table.add_column("[bold]Tool Name[/bold]", justify="left")
        tool_table.add_column("[bold]Parameters[/bold]", justify="left")
        tool_table.add_column("[bold]Result[/bold]", justify="left")

        for tool in tool_usage:
            tool_name = escape_rich_markup(str(tool.get('tool_name', '')))
            params = escape_rich_markup(str(tool.get('params', '')))
            result_str = escape_rich_markup(str(tool.get('tool_result', '')))
            
            if len(params) > 50:
                params = params[:47] + "..."
            if len(result_str) > 50:
                result_str = result_str[:47] + "..."
                
            tool_table.add_row(
                f"[cyan]{tool_name}[/cyan]",
                f"[yellow]{params}[/yellow]",
                f"[green]{result_str}[/green]"
            )

        tool_panel = Panel(
            tool_table,
            title=f"[bold cyan]Tool Usage Summary ({len(tool_usage)} tools)[/bold cyan]",
            border_style="cyan",
            expand=True,
            width=70
        )

        console.print(tool_panel)
        spacing()

    table = Table(show_header=False, expand=True, box=None)
    table.width = 60

    display_model_name = escape_rich_markup(model_provider.model_name)
    response_format = escape_rich_markup(response_format)
    price_id = escape_rich_markup(price_id) if price_id else None

    if price_id:
        estimated_cost = get_estimated_cost(usage['input_tokens'], usage['output_tokens'], model_provider)
        if price_id not in price_id_summary:
            price_id_summary[price_id] = {
                'input_tokens': 0,
                'output_tokens': 0,
                'estimated_cost': 0.0
            }
        price_id_summary[price_id]['input_tokens'] += usage['input_tokens']
        price_id_summary[price_id]['output_tokens'] += usage['output_tokens']
        try:
            cost_str = str(estimated_cost).replace('~', '').replace('$', '').strip()
            if isinstance(price_id_summary[price_id]['estimated_cost'], (float, int)):
                price_id_summary[price_id]['estimated_cost'] += float(cost_str)
            else:
                price_id_summary[price_id]['estimated_cost'] = Decimal(str(price_id_summary[price_id]['estimated_cost'])) + Decimal(cost_str)
        except Exception as e:
            console.print(f"[bold red]Warning: Could not parse cost value: {estimated_cost}. Error: {e}[/bold red]")

    table.add_row("[bold]LLM Model:[/bold]", f"{display_model_name}")
    table.add_row("")
    result_str = str(result)
    if not debug:
        result_str = result_str[:370]
    if len(result_str) < len(str(result)):
        result_str += "..."

    table.add_row("[bold]Result:[/bold]", f"[green]{escape_rich_markup(result_str)}[/green]")
    table.add_row("")
    table.add_row("[bold]Response Format:[/bold]", f"{response_format}")
    
    table.add_row("[bold]Tools:[/bold]", f"{tool_count} [bold]Context Used:[/bold]", f"{context_count}")
    table.add_row("[bold]Estimated Cost:[/bold]", f"{get_estimated_cost(usage['input_tokens'], usage['output_tokens'], model_provider)}$")
    time_taken = end_time - start_time
    time_taken_str = f"{time_taken:.2f} seconds"
    table.add_row("[bold]Time Taken:[/bold]", f"{time_taken_str}")
    panel = Panel(
        table,
        title="[bold white]Upsonic - Agent Result[/bold white]",
        border_style="white",
        expand=True,
        width=70
    )

    console.print(panel)
    spacing()


def agent_total_cost(total_input_tokens: int, total_output_tokens: int, total_time: float, model_provider: Any):
    table = Table(show_header=False, expand=True, box=None)
    table.width = 60
    
    llm_model = escape_rich_markup(model_provider.model_name)

    table.add_row("[bold]Estimated Cost:[/bold]", f"{get_estimated_cost(total_input_tokens, total_output_tokens, model_provider)}$")
    table.add_row("[bold]Time Taken:[/bold]", f"{total_time:.2f} seconds")
    panel = Panel(
        table,
        title="[bold white]Upsonic - Agent Total Cost[/bold white]",
        border_style="white",
        expand=True,
        width=70
    )
    console.print(panel)
    spacing()

def print_price_id_summary(price_id: str, task) -> dict:
    """
    Get the summary of usage and costs for a specific price ID and print it in a formatted panel.
    
    Args:
        price_id (str): The price ID to look up
        task: The task object containing timing information
        
    Returns:
        dict: A dictionary containing the usage summary, or None if price_id not found
    """
    price_id_display = escape_rich_markup(price_id)
    task_display = escape_rich_markup(str(task))
    
    if price_id not in price_id_summary:
        console.print("[bold red]Price ID not found![/bold red]")
        return None
    
    summary = price_id_summary[price_id].copy()
    summary['estimated_cost'] = f"${summary['estimated_cost']:.4f}"

    table = Table(show_header=False, expand=True, box=None)
    table.width = 60

    table.add_row("[bold]Price ID:[/bold]", f"[magenta]{price_id_display}[/magenta]")
    table.add_row("")  # Add spacing
    table.add_row("[bold]Input Tokens:[/bold]", f"[magenta]{summary['input_tokens']:,}[/magenta]")
    table.add_row("[bold]Output Tokens:[/bold]", f"[magenta]{summary['output_tokens']:,}[/magenta]")
    table.add_row("[bold]Total Estimated Cost:[/bold]", f"[magenta]{summary['estimated_cost']}[/magenta]")
    
    if task and hasattr(task, 'duration') and task.duration is not None:
        time_str = f"{task.duration:.2f} seconds"
        table.add_row("[bold]Time Taken:[/bold]", f"[magenta]{time_str}[/magenta]")

    panel = Panel(
        table,
        title="[bold magenta]Task Metrics[/bold magenta]",
        border_style="magenta",
        expand=True,
        width=70
    )

    console.print(panel)
    spacing()

    return summary

def agent_retry(retry_count: int, max_retries: int):
    table = Table(show_header=False, expand=True, box=None)
    table.width = 60

    table.add_row("[bold]Retry Status:[/bold]", f"[yellow]Attempt {retry_count + 1} of {max_retries + 1}[/yellow]")
    
    panel = Panel(
        table,
        title="[bold yellow]Upsonic - Agent Retry[/bold yellow]",
        border_style="yellow",
        expand=True,
        width=70
    )

    console.print(panel)
    spacing()

def call_retry(retry_count: int, max_retries: int):
    table = Table(show_header=False, expand=True, box=None)
    table.width = 60

    table.add_row("[bold]Retry Status:[/bold]", f"[yellow]Attempt {retry_count + 1} of {max_retries + 1}[/yellow]")
    
    panel = Panel(
        table,
        title="[bold yellow]Upsonic - Call Retry[/bold yellow]",
        border_style="yellow",
        expand=True,
        width=70
    )

    console.print(panel)
    spacing()

def get_price_id_total_cost(price_id: str):
    """
    Get the total cost for a specific price ID.
    
    Args:
        price_id (str): The price ID to get totals for
        
    Returns:
        dict: Dictionary containing input tokens, output tokens, and estimated cost for the price ID.
        None: If the price ID is not found.
    """
    if price_id not in price_id_summary:
        return None

    data = price_id_summary[price_id]
    return {
        'input_tokens': data['input_tokens'],
        'output_tokens': data['output_tokens'],
        'estimated_cost': float(data['estimated_cost'])
    }

def mcp_tool_operation(operation: str, result=None):
    """
    Prints a formatted panel for MCP tool operations.
    
    Args:
        operation: The operation being performed (e.g., "Adding", "Added", "Removing")
        result: The result of the operation, if available
    """
    table = Table(show_header=False, expand=True, box=None)
    table.width = 60
    
    operation_text = f"[bold cyan]{escape_rich_markup(operation)}[/bold cyan]"
    table.add_row(operation_text)
    
    if result:
        result_str = str(result)
        table.add_row("")  # Add spacing
        table.add_row(f"[green]{escape_rich_markup(result_str)}[/green]")
    
    panel = Panel(
        table,
        title="[bold cyan]Upsonic - MCP Tool Operation[/bold cyan]",
        border_style="cyan",
        expand=True,
        width=70
    )
    
    console.print(panel)
    spacing()

def error_message(error_type: str, detail: str, error_code: int = None):
    """
    Prints a formatted error panel for API and service errors.
    
    Args:
        error_type: The type of error (e.g., "API Key Error", "Call Error")
        detail: Detailed error message
        error_code: Optional HTTP status code
    """
    table = Table(show_header=False, expand=True, box=None)
    table.width = 60
    
    if error_code:
        table.add_row("[bold]Error Code:[/bold]", f"[red]{error_code}[/red]")
        table.add_row("")  # Add spacing
    
    table.add_row("[bold]Error Details:[/bold]")
    table.add_row(f"[red]{escape_rich_markup(detail)}[/red]")
    
    panel = Panel(
        table,
        title=f"[bold red]Upsonic - {escape_rich_markup(error_type)}[/bold red]",
        border_style="red",
        expand=True,
        width=70
    )
    
    console.print(panel)
    spacing()

def missing_dependencies(tool_name: str, missing_deps: list):
    """
    Prints a formatted panel with missing dependencies and installation instructions.
    
    Args:
        tool_name: Name of the tool with missing dependencies
        missing_deps: List of missing dependency names
    """
    if not missing_deps:
        return
    
    tool_name = escape_rich_markup(tool_name)
    missing_deps = [escape_rich_markup(dep) for dep in missing_deps]
    
    install_cmd = "pip install " + " ".join(missing_deps)
    
    deps_list = "\n".join([f"  • [bold white]{dep}[/bold white]" for dep in missing_deps])
    
    content = f"[bold red]Missing Dependencies for {tool_name}:[/bold red]\n\n{deps_list}\n\n[bold green]Installation Command:[/bold green]\n  {install_cmd}"
    
    panel = Panel(content, title="[bold yellow]⚠️ Dependencies Required[/bold yellow]", border_style="yellow", expand=False)
    console.print(panel)

def missing_api_key(tool_name: str, env_var_name: str, dotenv_support: bool = True):
    """
    Prints a formatted panel with information about a missing API key and how to set it.
    
    Args:
        tool_name: Name of the tool requiring the API key
        env_var_name: Name of the environment variable for the API key
        dotenv_support: Whether the tool supports loading from .env file
    """
    tool_name = escape_rich_markup(tool_name)
    env_var_name = escape_rich_markup(env_var_name)
    
    system = platform.system()
    
    if system == "Windows":
        env_instructions = f"setx {env_var_name} your_api_key_here"
        env_instructions_temp = f"set {env_var_name}=your_api_key_here"
        env_description = f"[bold green]Option 1: Set environment variable (Windows):[/bold green]\n  • Permanent (new sessions): {env_instructions}\n  • Current session only: {env_instructions_temp}"
    else:  # macOS or Linux
        env_instructions_export = f"export {env_var_name}=your_api_key_here"
        env_instructions_profile = f"echo 'export {env_var_name}=your_api_key_here' >> ~/.bashrc  # or ~/.zshrc"
        env_description = f"[bold green]Option 1: Set environment variable (macOS/Linux):[/bold green]\n  • Current session: {env_instructions_export}\n  • Permanent: {env_instructions_profile}"
    
    if dotenv_support:
        dotenv_instructions = f"Create a .env file in your project directory with:\n  {env_var_name}=your_api_key_here"
        content = f"[bold red]Missing API Key for {tool_name}[/bold red]\n\n[bold white]The {env_var_name} environment variable is not set.[/bold white]\n\n{env_description}\n\n[bold green]Option 2: Use a .env file:[/bold green]\n  {dotenv_instructions}"
    else:
        content = f"[bold red]Missing API Key for {tool_name}[/bold red]\n\n[bold white]The {env_var_name} environment variable is not set.[/bold white]\n\n{env_description}"
    
    panel = Panel(content, title="[bold yellow]🔑 API Key Required[/bold yellow]", border_style="yellow", expand=False)
    console.print(panel)

def tool_operation(operation: str, result=None):
    """
    Prints a formatted panel for regular tool operations.
    
    Args:
        operation: The operation being performed (e.g., "Adding", "Added", "Removing")
        result: The result of the operation, if available
    """
    table = Table(show_header=False, expand=True, box=None)
    table.width = 60
    
    operation_text = f"[bold magenta]{escape_rich_markup(operation)}[/bold magenta]"
    table.add_row(operation_text)
    
    if result:
        result_str = str(result)
        table.add_row("")  # Add spacing
        table.add_row(f"[green]{escape_rich_markup(result_str)}[/green]")
    
    panel = Panel(
        table,
        title="[bold magenta]Upsonic - Tool Operation[/bold magenta]",
        border_style="magenta",
        expand=True,
        width=70
    )
    
    console.print(panel)
    spacing()

def print_orchestrator_tool_step(tool_name: str, params: dict, result: Any):
    """
    Prints a formatted panel for a single tool step executed by the orchestrator.
    This creates the "Tool Usage Summary"-style block for intermediate steps.
    """
    tool_table = Table(show_header=True, expand=True, box=None)
    tool_table.width = 70

    tool_table.add_column("[bold]Tool Name[/bold]", justify="left")
    tool_table.add_column("[bold]Parameters[/bold]", justify="left")
    tool_table.add_column("[bold]Result[/bold]", justify="left")

    tool_name_str = escape_rich_markup(str(tool_name))
    params_str = escape_rich_markup(str(params))
    result_str = escape_rich_markup(str(result))
    
    if len(params_str) > 50:
        params_str = params_str[:47] + "..."
    if len(result_str) > 50:
        result_str = result_str[:47] + "..."
            
    tool_table.add_row(
        f"[cyan]{tool_name_str}[/cyan]",
        f"[yellow]{params_str}[/yellow]",
        f"[green]{result_str}[/green]"
    )

    tool_panel = Panel(
        tool_table,
        title=f"[bold cyan]Orchestrator - Tool Call Result[/bold cyan]",
        border_style="cyan",
        expand=True,
        width=70
    )

    console.print(tool_panel)
    spacing()


def policy_triggered(policy_name: str, check_type: str, action_taken: str, rule_output: Any):
    """
    Prints a formatted panel when a Safety Engine policy is triggered.
    """
    
    if "BLOCK" in action_taken.upper() or "DISALLOWED" in action_taken.upper():
        border_style = "bold red"
        title = f"[bold red]🛡️ Safety Policy Triggered: ACCESS DENIED[/bold red]"
    elif "REPLACE" in action_taken.upper() or "ANONYMIZE" in action_taken.upper():
        border_style = "bold yellow"
        title = f"[bold yellow]🛡️ Safety Policy Triggered: CONTENT MODIFIED[/bold yellow]"
    else:
        border_style = "bold green"
        title = f"[bold green]🛡️ Safety Policy Check: PASSED[/bold green]"

    table = Table(show_header=False, expand=True, box=None)
    table.width = 60
    
    policy_name_esc = escape_rich_markup(policy_name)
    check_type_esc = escape_rich_markup(check_type)
    action_taken_esc = escape_rich_markup(action_taken)
    details_esc = escape_rich_markup(rule_output.details)
    content_type_esc = escape_rich_markup(rule_output.content_type)
    
    table.add_row("[bold]Policy Name:[/bold]", f"[cyan]{policy_name_esc}[/cyan]")
    table.add_row("[bold]Check Point:[/bold]", f"[cyan]{check_type_esc}[/cyan]")
    table.add_row("")
    table.add_row("[bold]Action Taken:[/bold]", f"[{border_style.split(' ')[1]}]{action_taken_esc}[/]")
    table.add_row("[bold]Confidence:[/bold]", f"{rule_output.confidence:.2f}")
    table.add_row("[bold]Content Type:[/bold]", f"{content_type_esc}")
    table.add_row("[bold]Details:[/bold]", f"{details_esc}")

    if hasattr(rule_output, 'triggered_keywords') and rule_output.triggered_keywords:
        keywords_str = ", ".join(map(str, rule_output.triggered_keywords))
        if len(keywords_str) > 100:
            keywords_str = keywords_str[:97] + "..."
        keywords_esc = escape_rich_markup(keywords_str)
        table.add_row("[bold]Triggers:[/bold]", f"[yellow]{keywords_esc}[/yellow]")

    panel = Panel(
        table,
        title=title,
        border_style=border_style,
        expand=True,
        width=70
    )
    
    console.print(panel)
    spacing()

def cache_hit(cache_method: Literal["vector_search", "llm_call"], similarity: Optional[float] = None, input_preview: Optional[str] = None) -> None:
    """
    Prints a formatted panel when a cache hit occurs.
    
    Args:
        cache_method: The cache method used ("vector_search" or "llm_call")
        similarity: Similarity score for vector search (optional)
        input_preview: Preview of the input text (optional)
    """
    table = Table(show_header=False, expand=True, box=None)
    table.width = 60
    
    cache_method_esc = escape_rich_markup(cache_method)
    input_preview_esc = escape_rich_markup(input_preview) if input_preview else "N/A"
    
    table.add_row("[bold]Cache Status:[/bold]", "[green]✓ HIT[/green]")
    table.add_row("[bold]Method:[/bold]", f"[cyan]{cache_method_esc}[/cyan]")
    
    if similarity is not None:
        similarity_pct = f"{similarity:.1%}"
        table.add_row("[bold]Similarity:[/bold]", f"[yellow]{similarity_pct}[/yellow]")
    
    table.add_row("")  # Add spacing
    table.add_row("[bold]Input Preview:[/bold]")
    if len(input_preview_esc) > 100:
        input_preview_esc = input_preview_esc[:97] + "..."
    table.add_row(f"[dim]{input_preview_esc}[/dim]")
    
    panel = Panel(
        table,
        title="[bold green]🚀 Cache Hit - Response Retrieved[/bold green]",
        border_style="green",
        expand=True,
        width=70
    )
    
    console.print(panel)
    spacing()

def cache_miss(cache_method: Literal["vector_search", "llm_call"], input_preview: Optional[str] = None) -> None:
    """
    Prints a formatted panel when a cache miss occurs.
    
    Args:
        cache_method: The cache method used ("vector_search" or "llm_call")
        input_preview: Preview of the input text (optional)
    """
    table = Table(show_header=False, expand=True, box=None)
    table.width = 60
    
    cache_method_esc = escape_rich_markup(cache_method)
    input_preview_esc = escape_rich_markup(input_preview) if input_preview else "N/A"
    
    table.add_row("[bold]Cache Status:[/bold]", "[yellow]✗ MISS[/yellow]")
    table.add_row("[bold]Method:[/bold]", f"[cyan]{cache_method_esc}[/cyan]")
    table.add_row("")  # Add spacing
    table.add_row("[bold]Input Preview:[/bold]")
    if len(input_preview_esc) > 100:
        input_preview_esc = input_preview_esc[:97] + "..."
    table.add_row(f"[dim]{input_preview_esc}[/dim]")
    table.add_row("")  # Add spacing
    table.add_row("[bold]Action:[/bold]", "[blue]Executing task and caching result[/blue]")
    
    panel = Panel(
        table,
        title="[bold yellow]💾 Cache Miss - Executing Task[/bold yellow]",
        border_style="yellow",
        expand=True,
        width=70
    )
    
    console.print(panel)
    spacing()

def cache_stored(cache_method: Literal["vector_search", "llm_call"], input_preview: Optional[str] = None, duration_minutes: Optional[int] = None) -> None:
    """
    Prints a formatted panel when a new cache entry is stored.
    
    Args:
        cache_method: The cache method used ("vector_search" or "llm_call")
        input_preview: Preview of the input text (optional)
        duration_minutes: Cache duration in minutes (optional)
    """
    table = Table(show_header=False, expand=True, box=None)
    table.width = 60
    
    cache_method_esc = escape_rich_markup(cache_method)
    input_preview_esc = escape_rich_markup(input_preview) if input_preview else "N/A"
    
    table.add_row("[bold]Cache Status:[/bold]", "[green]✓ STORED[/green]")
    table.add_row("[bold]Method:[/bold]", f"[cyan]{cache_method_esc}[/cyan]")
    
    if duration_minutes is not None:
        table.add_row("[bold]Duration:[/bold]", f"[blue]{duration_minutes} minutes[/blue]")
    
    table.add_row("")  # Add spacing
    table.add_row("[bold]Input Preview:[/bold]")
    if len(input_preview_esc) > 100:
        input_preview_esc = input_preview_esc[:97] + "..."
    table.add_row(f"[dim]{input_preview_esc}[/dim]")
    
    panel = Panel(
        table,
        title="[bold green]💾 Cache Entry Stored[/bold green]",
        border_style="green",
        expand=True,
        width=70
    )
    
    console.print(panel)
    spacing()

def cache_stats(stats: Dict[str, Any]) -> None:
    """
    Prints a formatted panel with cache statistics.
    
    Args:
        stats: Dictionary containing cache statistics
    """
    table = Table(show_header=False, expand=True, box=None)
    table.width = 60
    
    total_entries = stats.get("total_entries", 0)
    active_entries = stats.get("active_entries", 0)
    expired_entries = stats.get("expired_entries", 0)
    cache_method = escape_rich_markup(stats.get("cache_method", "unknown"))
    cache_threshold = stats.get("cache_threshold", 0.0)
    cache_duration = stats.get("cache_duration_minutes", 0)
    cache_hit = stats.get("cache_hit", False)
    
    table.add_row("[bold]Total Entries:[/bold]", f"[cyan]{total_entries}[/cyan]")
    table.add_row("[bold]Active Entries:[/bold]", f"[green]{active_entries}[/green]")
    table.add_row("[bold]Expired Entries:[/bold]", f"[red]{expired_entries}[/red]")
    table.add_row("")  # Add spacing
    table.add_row("[bold]Method:[/bold]", f"[yellow]{cache_method}[/yellow]")
    
    if cache_method == "vector_search":
        threshold_pct = f"{cache_threshold:.1%}"
        table.add_row("[bold]Threshold:[/bold]", f"[blue]{threshold_pct}[/blue]")
    
    table.add_row("[bold]Duration:[/bold]", f"[blue]{cache_duration} minutes[/blue]")
    table.add_row("")  # Add spacing
    table.add_row("[bold]Last Hit:[/bold]", "[green]✓ Yes[/green]" if cache_hit else "[red]✗ No[/red]")
    
    panel = Panel(
        table,
        title="[bold magenta]📊 Cache Statistics[/bold magenta]",
        border_style="magenta",
        expand=True,
        width=70
    )
    
    console.print(panel)
    spacing()

def cache_cleared() -> None:
    """
    Prints a formatted panel when cache is cleared.
    """
    table = Table(show_header=False, expand=True, box=None)
    table.width = 60
    
    table.add_row("[bold]Cache Status:[/bold]", "[red]🗑️ CLEARED[/red]")
    table.add_row("")  # Add spacing
    table.add_row("[bold]Action:[/bold]", "[blue]All cache entries have been removed[/blue]")
    
    panel = Panel(
        table,
        title="[bold red]🗑️ Cache Cleared[/bold red]",
        border_style="red",
        expand=True,
        width=70
    )
    
    console.print(panel)
    spacing()

def cache_configuration(enable_cache: bool, cache_method: Literal["vector_search", "llm_call"], cache_threshold: Optional[float] = None, 
                       cache_duration_minutes: Optional[int] = None, embedding_provider: Optional[str] = None) -> None:
    """
    Prints a formatted panel showing cache configuration.
    
    Args:
        enable_cache: Whether cache is enabled
        cache_method: The cache method ("vector_search" or "llm_call")
        cache_threshold: Similarity threshold for vector search (optional)
        cache_duration_minutes: Cache duration in minutes (optional)
        embedding_provider: Name of embedding provider (optional)
    """
    table = Table(show_header=False, expand=True, box=None)
    table.width = 60
    
    cache_method_esc = escape_rich_markup(cache_method)
    embedding_provider_esc = escape_rich_markup(embedding_provider) if embedding_provider else "Auto-detected"
    
    table.add_row("[bold]Cache Enabled:[/bold]", "[green]✓ Yes[/green]" if enable_cache else "[red]✗ No[/red]")
    
    if enable_cache:
        table.add_row("[bold]Method:[/bold]", f"[cyan]{cache_method_esc}[/cyan]")
        
        if cache_method == "vector_search":
            if cache_threshold is not None:
                threshold_pct = f"{cache_threshold:.1%}"
                table.add_row("[bold]Threshold:[/bold]", f"[blue]{threshold_pct}[/blue]")
            table.add_row("[bold]Embedding Provider:[/bold]", f"[yellow]{embedding_provider_esc}[/yellow]")
        
        if cache_duration_minutes is not None:
            table.add_row("[bold]Duration:[/bold]", f"[blue]{cache_duration_minutes} minutes[/blue]")
    
    panel = Panel(
        table,
        title="[bold cyan]⚙️ Cache Configuration[/bold cyan]",
        border_style="cyan",
        expand=True,
        width=70
    )
    
    console.print(panel)
    spacing()

def agent_started(agent_name: str) -> None:
    """
    Prints a formatted panel when an agent starts to work.

    Args:
        agent_name: Name or ID of the agent that started working
    """
    table = Table(show_header=False, expand=True, box=None)
    table.width = 60

    agent_name_esc = escape_rich_markup(agent_name)

    table.add_row("[bold]Agent Status:[/bold]", "[green]🚀 Started to work[/green]")
    table.add_row("[bold]Agent Name:[/bold]", f"[cyan]{agent_name_esc}[/cyan]")

    panel = Panel(
        table,
        title="[bold green]🤖 Agent Started[/bold green]",
        border_style="green",
        expand=True,
        width=70
    )

    console.print(panel)
    spacing()

<<<<<<< HEAD

def info_log(message: str, context: str = "Upsonic") -> None:
    """
    Prints an info log message.
    
    Args:
        message: The log message
        context: The context/module name
    """
    message_esc = escape_rich_markup(message)
    context_esc = escape_rich_markup(context)
    
    console.print(f"[blue][INFO][/blue] [{context_esc}] {message_esc}")


def warning_log(message: str, context: str = "Upsonic") -> None:
    """
    Prints a warning log message.
    
    Args:
        message: The log message
        context: The context/module name
    """
    message_esc = escape_rich_markup(message)
    context_esc = escape_rich_markup(context)
    
    console.print(f"[yellow][WARNING][/yellow] [{context_esc}] {message_esc}")


def error_log(message: str, context: str = "Upsonic") -> None:
    """
    Prints an error log message.
    
    Args:
        message: The log message
        context: The context/module name
    """
    message_esc = escape_rich_markup(message)
    context_esc = escape_rich_markup(context)
    
    console.print(f"[red][ERROR][/red] [{context_esc}] {message_esc}")


def debug_log(message: str, context: str = "Upsonic") -> None:
    """
    Prints a debug log message.
    
    Args:
        message: The log message
        context: The context/module name
    """
    message_esc = escape_rich_markup(message)
    context_esc = escape_rich_markup(context)
    
    console.print(f"[dim][DEBUG][/dim] [{context_esc}] {message_esc}")
=======
def import_error(package_name: str, install_command: str = None, feature_name: str = None) -> None:
    """
    Prints a formatted error panel for missing package imports.

    Args:
        package_name: Name of the missing package
        install_command: Command to install the package (e.g., "pip install package_name")
        feature_name: Optional name of the feature requiring this package
    """
    table = Table(show_header=False, expand=True, box=None)

    package_name_esc = escape_rich_markup(package_name)

    if feature_name:
        feature_name_esc = escape_rich_markup(feature_name)
        title = f"[bold red]📦 Missing Package for {feature_name_esc}[/bold red]"
        table.add_row("[bold]Feature:[/bold]", f"[cyan]{feature_name_esc}[/cyan]")
    else:
        title = "[bold red]📦 Missing Package[/bold red]"

    table.add_row("[bold]Package:[/bold]", f"[yellow]{package_name_esc}[/yellow]")
    table.add_row("")  # Add spacing

    if install_command:
        install_command_esc = escape_rich_markup(install_command)
        table.add_row("[bold]Install Command:[/bold]")
        table.add_row(f"[green]{install_command_esc}[/green]")
    else:
        table.add_row("[bold]Install Command:[/bold]")
        table.add_row(f"[green]pip install {package_name_esc}[/green]")

    panel = Panel(
        table,
        title=title,
        border_style="red",
        expand=True,
        width=70
    )

    console.print(panel)
    spacing()
    raise ImportError(f"Missing required package: {package_name}")
>>>>>>> 29938e76
<|MERGE_RESOLUTION|>--- conflicted
+++ resolved
@@ -1163,7 +1163,6 @@
     console.print(panel)
     spacing()
 
-<<<<<<< HEAD
 
 def info_log(message: str, context: str = "Upsonic") -> None:
     """
@@ -1219,7 +1218,6 @@
     context_esc = escape_rich_markup(context)
     
     console.print(f"[dim][DEBUG][/dim] [{context_esc}] {message_esc}")
-=======
 def import_error(package_name: str, install_command: str = None, feature_name: str = None) -> None:
     """
     Prints a formatted error panel for missing package imports.
@@ -1261,5 +1259,4 @@
 
     console.print(panel)
     spacing()
-    raise ImportError(f"Missing required package: {package_name}")
->>>>>>> 29938e76
+    raise ImportError(f"Missing required package: {package_name}")